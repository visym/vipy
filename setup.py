--- conflicted
+++ resolved
@@ -65,17 +65,10 @@
         "ffmpeg-python"
     ],
     extras_require={
-<<<<<<< HEAD
-        'all': ['scipy', 'opencv-python', 'torch', 'ipython', 'scikit-learn', 'boto3', 'youtube-dl', 'dask', 'distributed', 'h5py', 'nltk', 'bs4', 'dropbox', 'pyyaml', 'pytest'],
-        'complete': ['scipy', 'opencv-python', 'torch', 'ipython', 'scikit-learn', 'boto3', 'youtube-dl', 'dask', 'distributed', 'h5py', 'nltk', 'bs4', 'dropbox', 'pyyaml', 'pytest']    
-    },
-    keywords=['computer vision machine learning ML CV privacy video image'],    
-=======
         'all': ['scikit-build', 'scipy', 'opencv-python', 'torch', 'ipython', 'scikit-learn', 'boto3', 'youtube-dl', 'dask', 'distributed', 'h5py', 'nltk', 'bs4', 'dropbox', 'pyyaml', 'pytest'],
         'complete': ['scikit-build', 'scipy', 'opencv-python', 'torch', 'ipython', 'scikit-learn', 'boto3', 'youtube-dl', 'dask', 'distributed', 'h5py', 'nltk', 'bs4', 'dropbox', 'pyyaml', 'pytest']
-    },    
-    keywords=['vision', 'learning', 'ML', 'CV'],
->>>>>>> 9526499e
+        },
+    keywords=['computer vision machine learning ML CV privacy video image'],    
     classifiers=[
         "Programming Language :: Python :: 3",
         "Operating System :: OS Independent",
