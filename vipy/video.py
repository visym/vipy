--- conflicted
+++ resolved
@@ -1693,16 +1693,11 @@
     def trackbox(self, dilate=1.0):
         """The trackbox is the union of all track bounding boxes in the video, or the image rectangle if there are no tracks"""
         boxes = [t.clone().boundingbox().dilate(dilate) for t in self.tracklist()]
-<<<<<<< HEAD
         return boxes[0].union(boxes[1:]) if len(boxes) > 0 else vipy.geometry.imagebox(self.shape())
-        
-=======
-        return boxes[0].union(boxes[1:]) if len(boxes) > 0 else imagebox(self.shape())
 
     def trackcrop(self, dilate=1.0):
         return self.clone().crop(self.trackbox(dilate))
     
->>>>>>> 8ea7ef94
     def activitybox(self, activityid=None, dilate=1.0):
         """The activitybox is the union of all activity bounding boxes in the video, which is the union of all tracks contributing to all activities.  This is most useful after activityclip().
            The activitybox is the smallest bounding box that contains all of the boxes from all of the tracks in all activities in this video.
