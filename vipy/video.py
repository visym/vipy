import os
import dill
from vipy.util import remkdir, tempMP4, isurl, \
    isvideourl, templike, tempjpg, filetail, tempdir, isyoutubeurl, try_import, isnumpy, temppng, \
    istuple, islist, isnumber, tolist, filefull, fileext, isS3url, totempdir, flatlist, tocache, premkdir
from vipy.image import Image
import vipy.geometry
import vipy.image
import vipy.downloader
import copy
import numpy as np
import ffmpeg
import urllib.request
import urllib.error
import urllib.parse
import http.client as httplib
import io
import matplotlib.pyplot as plt
import PIL.Image
import warnings
import shutil
import types
import platform
from io import BytesIO
import vipy.globals


class Video(object):
    """ vipy.video.Video class

    The vipy.video class provides a fluent, lazy interface for representing, transforming and visualizing videos.
    The following constructors are supported:

    >>> vid = vipy.video.Video(filename='/path/to/video.ext')

    Valid video extensions are those that are supported by ffmpeg ['.avi','.mp4','.mov','.wmv','.mpg', 'mkv', 'webm'].

    >>> vid = vipy.video.Video(url='https://www.youtube.com/watch?v=MrIN959JuV8')
    >>> vid = vipy.video.Video(url='http://path/to/video.ext', filename='/path/to/video.ext')

    Youtube URLs are downloaded to a temporary filename, retrievable as vid.download().filename().  If the environment
    variable 'VIPY_CACHE' is defined, then videos are saved to this directory rather than the system temporary directory.
    If a filename is provided to the constructor, then that filename will be used instead of a temp or cached filename.
    URLs can be defined as an absolute URL to a video file, or to a site supported by 'youtube-dl' (https://ytdl-org.github.io/youtube-dl/supportedsites.html)

    >>> vid = vipy.video.Video(array=frames, colorspace='rgb')
    
    The input 'frames' is an NxHxWx3 numpy array corresponding to an N-length list of HxWx3 uint8 numpy array which is a single frame of pre-loaded video
    Note that the video transformations (clip, resize, rescale, rotate) are only available prior to load(), and the array() is assumed immutable after load().

    """
    def __init__(self, filename=None, url=None, framerate=30.0, attributes=None, array=None, colorspace=None, startframe=None, endframe=None, startsec=None, endsec=None):
        self._url = None
        self._filename = None
        self._array = None
        self._colorspace = None
        self._ffmpeg = None
        self._framerate = framerate
        
        self.attributes = attributes if attributes is not None else {}
        assert filename is not None or url is not None or array is not None, 'Invalid constructor - Requires "filename", "url" or "array"'

        # FFMPEG installed?
        ffmpeg_exe = shutil.which('ffmpeg')
        ffprobe_exe = shutil.which('ffprobe')        
        ffplay_exe = shutil.which('ffplay')        
        if ffmpeg_exe is None or not os.path.exists(ffmpeg_exe):
            warnings.warn('"ffmpeg" executable not found on path, this is required for vipy.video - Install from http://ffmpeg.org/download.html')
        if ffprobe_exe is None or not os.path.exists(ffprobe_exe):
            warnings.warn('"ffprobe" executable not found on path, this is optional for vipy.video - Install from http://ffmpeg.org/download.html')            
        if ffplay_exe is None or not os.path.exists(ffplay_exe):
            warnings.warn('"ffplay" executable not found on path, this is used for visualization and is optional for vipy.video - Install from http://ffmpeg.org/download.html')            

        # Constructor clips
        assert (startframe is not None and endframe is not None) or (startframe is None and endframe is None), "Invalid input - (startframe,endframe) are both required"
        assert (startsec is not None and endsec is not None) or (startsec is None and endsec is None), "Invalid input - (startsec,endsec) are both required"        
        (self._startframe, self._endframe) = (None, None)  # __repr__ only
        (self._startsec, self._endsec) = (None, None)      # __repr__ only  

        # Input filenames
        if url is not None:
            assert isurl(url), 'Invalid URL "%s" ' % url
            self._url = url
        if filename is not None:
            self._filename = filename
        elif self._url is not None:
            if isS3url(self._url):
                self._filename = totempdir(self._url)  # Preserve S3 Object ID
            elif isvideourl(self._url):
                self._filename = templike(self._url)
            elif isyoutubeurl(self._url):
                self._filename = os.path.join(tempdir(), '%s' % self._url.split('?')[1])
            else:
                self._filename = totempdir(self._url)  
            if 'VIPY_CACHE' in os.environ and self._filename is not None:
                self._filename = os.path.join(remkdir(os.environ['VIPY_CACHE']), filetail(self._filename))

        # Video filter chain
        self._ffmpeg = ffmpeg.input(self.filename())  # restore, no other filters
        if framerate is not None:
            self.framerate(framerate)
            self._framerate = framerate        
        if startframe is not None and endframe is not None:
            self.clip(startframe, endframe)  
        if startsec is not None and endsec is not None:
            (self._startsec, self._endsec) = (startsec, endsec)            
            self.cliptime(startsec, endsec)
            
        # Array input
        if array is not None:
            self.array(array)
            self.colorspace(colorspace)

    def __repr__(self):
        strlist = []
        if self.isloaded():
            strlist.append("height=%d, width=%d, frames=%d, color=%s" % (self.height(), self.width(), len(self), self.colorspace()))
        if self.hasfilename():
            strlist.append('filename="%s"' % self.filename())
        if self.hasurl():
            strlist.append('url="%s"' % self.url())
        if not self.isloaded() and self._startframe is not None:
            strlist.append('clip=(%d,%d)' % (self._startframe, self._endframe))
        if self._framerate is not None:
            strlist.append('fps=%1.1f' % float(self._framerate))
        return str('<vipy.video: %s>' % (', '.join(strlist)))

    def __len__(self):
        """Number of frames in the video if loaded, else zero.  Do not automatically trigger a load, since this can interact in unexpected ways with other tools that depend on fast __len__()"""
        if not self.isloaded():
            warnings.warn('Load() video to see number of frames - Returning zero')  # should this just throw an exception?
        return len(self.array()) if self.isloaded() else 0

    def __getitem__(self, k):
        """Return the kth frame as an vipy.image object"""
        assert isinstance(k, int), "Indexing video by frame must be integer"        
        if k >= 0 and k < len(self):
            return Image(array=self._array[k], colorspace=self.colorspace())
        elif not self.isloaded():
            raise ValueError('Video not loaded, load() before indexing')
        else:
            raise ValueError('Invalid frame index %d ' % k)

    def __iter__(self):
        """Iterate over frames, yielding vipy.image.Image object for each frame"""
        self.load()
        self._array = np.copy(self._array) if not self._array.flags['WRITEABLE'] else self._array  # triggers copy
        with np.nditer(self._array, op_flags=['readwrite']) as it:
            for k in range(0, len(self)):
                yield self.__getitem__(k)

    def _update_ffmpeg(self, argname, argval):
        nodes = ffmpeg.nodes.get_stream_spec_nodes(self._ffmpeg)
        sorted_nodes, outgoing_edge_maps = ffmpeg.dag.topo_sort(nodes)
        for n in sorted_nodes:
            if argname in n.__dict__['kwargs']:
                n.__dict__['kwargs'][argname] = argval
                return self
        raise ValueError('invalid ffmpeg argument "%s" -> "%s"' % (argname, argval))
               
    def _ffmpeg_commandline(self, f=None):
        """Return the ffmpeg command line string that will be used to process the video"""
        cmd = f.compile() if f is not None else self._ffmpeg.output('vipy_output.mp4').compile()
        for (k,c) in enumerate(cmd):
            if c is None:
                cmd[k] = str(c)
            elif 'filter' in c:
                cmd[k+1] = '"%s"' % str(cmd[k+1])
            elif 'map' in c:
                cmd[k+1] = '"%s"' % str(cmd[k+1])
        return str(' ').join(cmd)

    def probe(self):
        """Run ffprobe on the filename and return the result as a JSON file"""
        assert self.hasfilename(), "Invalid video file '%s' for ffprobe" % self.filename() 
        return ffmpeg.probe(self.filename())

    def print(self, prefix='', verbose=True):
        """Print the representation of the video - useful for debugging in long fluent chains"""
        if verbose:
            print(prefix+self.__repr__())
        return self

    def stream(self):
        # FIXME: Streaming video access for large videos that will not fit into memory
        # https://github.com/kkroening/ffmpeg-python/blob/master/examples/README.md
        # FIXME: https://github.com/kkroening/ffmpeg-python/issues/78
        raise NotImplementedError('Streaming video access for large videos that will not fit into memory - Try clip() first')
        
    def __array__(self):
        """Called on np.array(self) for custom array container, (requires numpy >=1.16)"""
        return self.numpy()
                
    def dict(self):
        video = {'filename':self.filename(),
                 'url':self.url(),
                 'ffmpeg':self._ffmpeg_commandline(),
                 'height':self.height() if self.isloaded() else None,
                 'width':self.width() if self.isloaded() else None,
                 'channels':self.channels() if self.isloaded() else None,
                 'colorspace':self.colorspace(),
                 'framerate':self._framerate,
                 'attributes':self.attributes,
                 'array':self.array()}
        return {'video':video}
             
    def take(self, n):
        """Return n frames from the clip uniformly spaced as numpy array"""
        assert self.isloaded(), "Load() is required before take()"""
        dt = int(np.round(len(self._array) / float(n)))  # stride
        return self._array[::dt][0:n]

    def framerate(self, fps):
        """Change the input framerate for the video and update frame indexes for all annotations"""
        assert not self.isloaded(), "Filters can only be applied prior to load()"
        self._ffmpeg = self._ffmpeg.filter('fps', fps=fps, round='up')
        self._framerate = fps
        return self
            
    def colorspace(self, colorspace=None):
        """Return or set the colorspace as ['rgb', 'bgr', 'lum', 'float']"""
        if colorspace is None:
            return self._colorspace
        elif self.isloaded():
            assert str(colorspace).lower() in ['rgb', 'bgr', 'lum', 'float']
            if self.array().dtype == np.float32:
                assert str(colorspace).lower() in ['float']
            elif self.array().dtype == np.uint8:
                assert str(colorspace).lower() in ['rgb', 'bgr', 'lum']
                if str(colorspace).lower() in ['lum']:
                    assert self.channels() == 1, "Luminance colorspace must be one channel uint8"
                elif str(colorspace).lower() in ['rgb', 'bgr']:
                    assert self.channels() == 3, "RGB or BGR colorspace must be three channel uint8"
            else:
                raise ValueError('Invalid array() type "%s" - only np.float32 or np.uint8 allowed' % str(self.array().dtype))
            self._colorspace = str(colorspace).lower()
        return self

    def nourl(self):
        (self._url, self._urluser, self._urlpassword, self._urlsha1) = (None, None, None, None)
        return self

    def url(self, url=None, username=None, password=None, sha1=None):
        """Image URL and URL download properties"""
        if url is not None:
            self._url = url  # note that this does not change anything else, better to use the constructor for this
        if username is not None:
            self._urluser = username  # basic authentication
        if password is not None:
            self._urlpassword = password  # basic authentication
        if sha1 is not None:
            self._urlsha1 = sha1  # file integrity
        if url is None and username is None and password is None and sha1 is None:
            return self._url
        else:
            return self

    def isloaded(self):
        """Return True if the video has been loaded"""
        return self._array is not None

    def channels(self):
        """Return integer number of color channels"""
        if not self.isloaded():
            previewhash = hash(str(self._ffmpeg.output('dummyfile').compile()))
            if not hasattr(self, '_previewhash') or previewhash != self._previewhash:
                im = self._preview()  # ffmpeg chain changed, load a single frame of video 
                self._channels = im.channels()  # cache
                self._previewhash = previewhash
            return self._channels  # cached
        else:
            return 1 if self.load().array().ndim == 3 else self.load().array().shape[3]

    def iscolor(self):
        return self.channels() == 3

    def isgrayscale(self):
        return self.channels() == 1

    def hasfilename(self):
        return self._filename is not None and os.path.exists(self._filename)

    def isdownloaded(self):
        return self._filename is not None and os.path.exists(self._filename)

    def hasurl(self):
        return self._url is not None and isurl(self._url)

    def array(self, array=None, copy=False):
        if array is None:
            return self._array
        elif isnumpy(array):
            assert array.dtype == np.float32 or array.dtype == np.uint8, "Invalid input - array() must be type uint8 or float32"
            assert array.ndim == 4, "Invalid input array() must be of shape NxHxWxC, for N frames, of size HxW with C channels"
            self._array = np.copy(array) if copy else array
            self._array.setflags(write=True)  # mutable iterators
            self.colorspace(None)  # must be set with colorspace() after array() before _convert()
            return self
        else:
            raise ValueError('Invalid input - array() must be numpy array')            

    def fromarray(self, array):
        """Alias for self.array(..., copy=True), which forces the new array to be a copy"""
        return self.array(array, copy=True)
    
    def tonumpy(self):
        """Alias for numpy()"""
        return self.numpy()

    def numpy(self):
        """Convert the video to a numpy array, triggers a load()"""
        self.load()
        self._array = np.copy(self._array) if not self._array.flags['WRITEABLE'] else self._array  # triggers copy 
        return self._array
    
    def reload(self):
        return self.clone(flush=True).load()
                       
    def nofilename(self):
        self._filename = None
        self._update_ffmpeg('filename', None)
        return self

    def filename(self, newfile=None):
        """Video Filename"""
        if newfile is None:
            return self._filename
        
        # Update ffmpeg filter chain with new input node filename
        newfile = os.path.normpath(os.path.abspath(os.path.expanduser(newfile)))
        self._update_ffmpeg('filename', newfile)
        self._filename = newfile
        return self

    def filesize(self):
        """Return the size in bytes of the filename(), None if the filename() is invalid"""
        return os.path.getsize(self.filename()) if self.hasfilename() else None

    def download(self, ignoreErrors=False, timeout=10, verbose=True):
        """Download URL to filename provided by constructor, or to temp filename"""
        if self._url is None and self._filename is not None:
            return self
        if self._url is None:
            raise ValueError('[vipy.video.download]: No URL to download')
        elif not isurl(str(self._url)):
            raise ValueError('[vipy.video.download]: Invalid URL "%s" ' % self._url)

        try:
            url_scheme = urllib.parse.urlparse(self._url)[0]
            if isyoutubeurl(self._url):
                vipy.videosearch.download(self._url, filefull(self._filename), writeurlfile=False, skip=ignoreErrors, verbose=verbose)
                for ext in ['mkv', 'mp4', 'webm']:
                    f = '%s.%s' % (self.filename(), ext)
                    if os.path.exists(f):
                        os.symlink(f, self.filename())  # for future load()
                        self.filename(f)
                        break    
                if not self.hasfilename():
                    raise ValueError('Downloaded file not found "%s.*"' % self.filename())
            
            elif url_scheme in ['http', 'https'] and isvideourl(self._url):
                vipy.downloader.download(self._url,
                                         self._filename,
                                         verbose=verbose,
                                         timeout=timeout,
                                         sha1=None,
                                         username=None,
                                         password=None)
                                
            elif url_scheme == 'file':
                shutil.copyfile(self._url, self._filename)
            elif url_scheme == 's3':
                if self.filename() is None:
                    self.filename(totempdir(self._url))
                    if 'VIPY_CACHE' in os.environ:
                        self.filename(os.path.join(remkdir(os.environ['VIPY_CACHE']), filetail(self._url)))
                vipy.downloader.s3(self.url(), self.filename(), verbose=verbose)
                    
            elif url_scheme == 'scp':                
                if self.filename() is None:
                    self.filename(templike(self._url))                    
                    if 'VIPY_CACHE' in os.environ:
                        self.filename(os.path.join(remkdir(os.environ['VIPY_CACHE']), filetail(self._url)))
                vipy.downloader.scp(self._url, self.filename(), verbose=verbose)
 
            elif not isvideourl(self._url) and vipy.videosearch.is_downloadable_url(self._url):
                vipy.videosearch.download(self._url, filefull(self._filename), writeurlfile=False, skip=ignoreErrors, verbose=verbose)
                for ext in ['mkv', 'mp4', 'webm']:
                    f = '%s.%s' % (self.filename(), ext)
                    if os.path.exists(f):
                        os.symlink(f, self.filename())  # for future load()
                        self.filename(f)
                        break    
                if not self.hasfilename():
                    raise ValueError('Downloaded filenot found "%s.*"' % self.filename())
                
            else:
                raise NotImplementedError(
                    'Invalid URL scheme "%s" for URL "%s"' %
                    (url_scheme, self._url))

        except (httplib.BadStatusLine,
                urllib.error.URLError,
                urllib.error.HTTPError):
            if ignoreErrors:
                warnings.warn('[vipy.video][WARNING]: download failed - Ignoring Video')
                self._array = None
            else:
                raise

        except IOError:
            if ignoreErrors:
                warnings.warn('[vipy.video][WARNING]: IO error - Invalid video file, url or invalid write permissions "%s" - Ignoring video' % self.filename())
                self._array = None
            else:
                raise

        except KeyboardInterrupt:
            raise

        except Exception:
            if ignoreErrors:
                warnings.warn('[vipy.video][WARNING]: load error for video "%s"' % self.filename())
            else:
                raise
        return self

    def fetch(self):
        """Download only if hasfilename() is not found"""
        return self.download() if not self.hasfilename() else self

    def shape(self):
        """Return (height, width) of the frames, requires loading a preview frame from the video if the video is not already loaded"""
        if not self.isloaded():
            previewhash = hash(str(self._ffmpeg.output('dummyfile').compile()))
            if not hasattr(self, '_previewhash') or previewhash != self._previewhash:
                im = self._preview()  # ffmpeg chain changed, load a single frame of video 
                self._shape = (im.height(), im.width())  # cache the shape
                self._previewhash = previewhash
            return self._shape
        else:
            return (self._array.shape[1], self._array.shape[2])

    def width(self):
        """Width (cols) in pixels of the video for the current filter chain"""
        return self.shape()[1]

    def height(self):
        """Height (rows) in pixels of the video for the current filter chain"""
        return self.shape()[0]

    def _preview(self, framenum=0):
        """Return selected frame of filtered video, return vipy.image.Image object.  This is useful for previewing the frame shape of a complex filter chain without loading the whole video."""
        if self.isloaded():
            return self[0]
        elif self.hasurl() and not self.hasfilename():
            self.download(verbose=True)  
        if not self.hasfilename():
            raise ValueError('Video file not found')

        # Convert frame to mjpeg and pipe to stdout
        try:
            f = self._ffmpeg.filter('select', 'gte(n,{})'.format(framenum))\
                            .output('pipe:', vframes=1, format='image2', vcodec='mjpeg')\
                            .global_args('-cpuflags', '0', '-loglevel', 'debug' if vipy.globals.verbose() else 'error')
            (out, err) = f.run(capture_stdout=True)            
        except Exception as e:
            raise ValueError('[vipy.video.load]: Video preview failed for video "%s" with ffmpeg command "%s" - Try manually running ffmpeg to see errors' % (str(self), str(self._ffmpeg_commandline(f))))

        # [EXCEPTION]:  UnidentifiedImageError: cannot identify image file
        #   -This may occur when the framerate of the video from ffprobe (tbr) does not match that passed to fps filter, resulting in a zero length image preview piped to stdout
        return Image(array=np.array(PIL.Image.open(BytesIO(out))))

    def thumbnail(self, outfile=None, frame=0):
        """Return annotated frame=k of video, save annotation visualization to provided outfile"""
        return self.__getitem__(frame).savefig(outfile if outfile is not None else temppng())
    
    def load(self, verbose=False, ignoreErrors=False, startframe=None, endframe=None, rotation=None, rescale=None, mindim=None):
        """Load a video using ffmpeg, applying the requested filter chain.  
           If verbose=True. then ffmpeg console output will be displayed. 
           If ignoreErrors=True, then download errors are warned and skipped.
           Filter chains can be included at load time using the following kwargs:
               * (startframe=s, endframe=e) -> self.clip(s, e)
               * rotation='rot90cw' -> self.rot90cw()
               * rotation='rot90ccw' -> self.rot90ccw()        
               * rescale=s -> self.rescale(s)
               * mindim=d -> self.mindim(d)
        """
        if self.isloaded():
            return self
        elif not self.hasfilename() and self.hasurl():
            self.download(ignoreErrors=ignoreErrors)
        elif not self.hasfilename():
            raise ValueError('Invalid input - load() requires a valid URL, filename or array')
        if not self.hasfilename() and ignoreErrors:
            print('[vipy.video.load]: Video file "%s" not found - Ignoring' % self.filename())
            return self
        if verbose:
            print('[vipy.video.load]: Loading "%s"' % self.filename())

        # Increase filter chain from load() kwargs
        assert (startframe is not None and startframe is not None) or (startframe is None and endframe is None), "(startframe, endframe) must both be provided"
        if startframe is not None and endframe is not None:   
            self.clip(startframe, endframe)  # clip first
        assert not (rescale is not None and mindim is not None), "mindim and rescale cannot both be provided, choose one or the other, or neither"            
        if mindim is not None:
            self.mindim(mindim)   # resize second
        if rescale is not None:
            self.rescale(rescale)      
        if rotation is not None:  
            if rotation == 'rot90cw':
                self.rot90cw()  # rotate third
            elif rotation == 'rot90ccw':
                self.rot90ccw()
            else:
                raise ValueError("rotation must be one of ['rot90ccw', 'rot90cw']")
    
        # Generate single frame _preview to get frame sizes
        imthumb = self._preview()
        (height, width, channels) = (imthumb.height(), imthumb.width(), imthumb.channels())

        # Load the video
        # 
        # [EXCEPTION]:  older ffmpeg versions may segfault on complex crop filter chains
        #    -On some versions of ffmpeg setting -cpuflags=0 fixes it, but the right solution is to rebuild from the head (30APR20)
        #
        try:
            f = self._ffmpeg.output('pipe:', format='rawvideo', pix_fmt='rgb24')\
                            .global_args('-cpuflags', '0', '-loglevel', 'debug' if vipy.globals.verbose() else 'error')
            (out, err) = f.run(capture_stdout=True)
        except Exception as e:
            raise ValueError('[vipy.video.load]: Load failed for video "%s" with ffmpeg command "%s" - Try load(verbose=True) or manually running ffmpeg to see errors' % (str(self), str(self._ffmpeg_commandline(f))))

        self._array = np.frombuffer(out, np.uint8).reshape([-1, height, width, channels])  # read-only
        self.colorspace('rgb' if channels == 3 else 'lum')
        return self
    
    def clip(self, startframe, endframe):
        """Load a video clip betweeen start and end frames"""
        assert startframe <= endframe and startframe >= 0, "Invalid start and end frames (%s, %s)" % (str(startframe), str(endframe))
        assert not self.isloaded(), "Filters can only be applied prior to load() - Try calling flush() first"
        self._ffmpeg = self._ffmpeg.trim(start_frame=startframe, end_frame=endframe)\
                                   .setpts('PTS-STARTPTS')  # reset timestamp to 0 after trim filter
        self._startframe = startframe if self._startframe is None else self._startframe + startframe  # for __repr__ only
        self._endframe = endframe if self._endframe is None else self._startframe + (endframe-startframe)  # for __repr__ only
        return self

    def cliptime(self, startsec, endsec):
        """Load a video clip betweeen start seconds and end seconds, should be initialized by constructor, which will work but will not set __repr__ correctly"""
        assert startsec <= endsec and startsec >= 0, "Invalid start and end seconds (%s, %s)" % (str(startsec), str(endsec))
        assert not self.isloaded(), "Filters can only be applied prior to load() - Try calling flush() first"
        self._ffmpeg = self._ffmpeg.trim(start=startsec, end=endsec)\
                                   .setpts('PTS-STARTPTS')  # reset timestamp to 0 after trim filter
        self._startsec = startsec if self._startsec is None else self._startsec + startsec  # for __repr__ only
        self._endsec = endsec if self._endsec is None else self._startsec + (endsec-startsec)  # for __repr__ only
        return self
    
    def rot90cw(self):
        """Rotate the video 90 degrees clockwise, can only be applied prior to load()"""
        assert not self.isloaded(), "Filters can only be applied prior to load() - Try calling flush() first"
        self._ffmpeg = self._ffmpeg.filter('transpose', 1)
        return self

    def rot90ccw(self):
        """Rotate the video 90 degrees counter-clockwise, can only be applied prior to load()"""        
        assert not self.isloaded(), "Filters can only be applied prior to load() - Try calling flush() first"
        self._ffmpeg = self._ffmpeg.filter('transpose', 2)
        return self

    def fliplr(self):
        """Rotate the video 90 degrees counter-clockwise, can only be applied prior to load()"""        
        assert not self.isloaded(), "Filters can only be applied prior to load() - Try calling flush() first"
        self._ffmpeg = self._ffmpeg.filter('hflip')
        return self

    def flipud(self):
        """Rotate the video 90 degrees counter-clockwise, can only be applied prior to load()"""        
        assert not self.isloaded(), "Filters can only be applied prior to load() - Try calling flush() first"
        self._ffmpeg = self._ffmpeg.filter('vflip')
        return self

    def rescale(self, s):
        """Rescale the video by factor s, such that the new dimensions are (s*H, s*W), can only be applied prior load()"""
        assert not self.isloaded(), "Filters can only be applied prior to load() - Try calling flush() first"
        self._ffmpeg = self._ffmpeg.filter('scale', 'iw*%1.2f' % s, 'ih*%1.2f' % s)
        return self

    def resize(self, rows=None, cols=None):
        """Resize the video to be (rows, cols), can only be applied prior to load()"""
        if rows is None and cols is None:
            return self
        assert not self.isloaded(), "Filters can only be applied prior to load() - Try calling flush() first"
        self._ffmpeg = self._ffmpeg.filter('scale', cols if cols is not None else -1, rows if rows is not None else -1)
        return self

    def mindim(self, dim):
        """Resize the video so that the minimum of (width,height)=dim, preserving aspect ratio"""
        assert not self.isloaded(), "Filters can only be applied prior to load() - Try calling flush() first"
        (H,W) = self.shape()  # yuck, need to get image dimensions before filter
        return self.resize(cols=dim) if W<H else self.resize(rows=dim)

    def maxdim(self, dim):
        """Resize the video so that the maximum of (width,height)=dim, preserving aspect ratio"""
        assert not self.isloaded(), "Filters can only be applied prior to load() - Try calling flush() first"
        (H,W) = self.shape()  # yuck, need to get image dimensions before filter
        return self.resize(cols=dim) if W>H else self.resize(rows=dim)
    
    def randomcrop(self, shape, withbox=False):
        """Crop the video to shape=(H,W) with random position such that the crop contains only valid pixels, and optionally return the box"""
        assert shape[0] <= self.height() and shape[1] <= self.width()  # triggers preview()
        (xmin, ymin) = (np.random.randint(self.height()-shape[0]), np.random.randint(self.width()-shape[1]))
        bb = vipy.geometry.BoundingBox(xmin=xmin, ymin=ymin, width=shape[1], height=shape[0])  # may be outside frame
        self.crop(bb, zeropad=True)
        return self if not withbox else (self, bb)

    def centercrop(self, shape, withbox=False):
        """Crop the video to shape=(H,W) preserving the integer centroid position, and optionally return the box"""
        assert shape[0] <= self.height() and shape[1] <= self.width()  # triggers preview()
        bb = vipy.geometry.BoundingBox(xcentroid=self.width()/2.0, ycentroid=self.height()/2.0, width=shape[1], height=shape[0]).int()  # may be outside frame
        self.crop(bb, zeropad=True)  
        return self if not withbox else (self, bb)

    def centersquare(self):
        """Crop video of size (NxN) in the center, such that N=min(width,height), keeping the video centroid constant"""
        return self.centercrop( (min(self.height(), self.width()), min(self.height(), self.width())))

    def zeropad(self, padwidth, padheight):
        """Zero pad the video with padwidth columns before and after, and padheight rows before and after"""
        assert isinstance(padwidth, int) and isinstance(padheight, int)
        self._ffmpeg = self._ffmpeg.filter('pad', 'iw+%d' % (2*padwidth), 'ih+%d' % (2*padheight), '%d'%padwidth, '%d'%padheight)
        return self

    def crop(self, bb, zeropad=True):
        """Spatially crop the video using the supplied vipy.geometry.BoundingBox, can only be applied prior to load().
           If strict=False, then we do not perform bounds checking on this bounding box
        """
        assert not self.isloaded(), "Filters can only be applied prior to load() - Try calling flush() first"
        assert isinstance(bb, vipy.geometry.BoundingBox), "Invalid input"
        assert not bb.isdegenerate() and bb.isnonnegative() 
        bb = bb.int()
        if zeropad and bb != bb.clone().imclipshape(self.width(), self.height()):
            # Crop outside the image rectangle will segfault ffmpeg, pad video first (if zeropad=False, then rangecheck will not occur!)
            self.zeropad(bb.width(), bb.height())     # cannot be called in derived classes
            bb = bb.offset(bb.width(), bb.height())   # Shift boundingbox by padding
        self._ffmpeg = self._ffmpeg.filter('crop', '%d' % bb.width(), '%d' % bb.height(), '%d' % bb.xmin(), '%d' % bb.ymin(), 0, 1)  # keep_aspect=False, exact=True
        return self

    def saveas(self, outfile=None, framerate=None, vcodec='libx264', verbose=False, ignoreErrors=False, flush=False):
        """Save video to new output video file.  This function does not draw boxes, it saves pixels to a new video file.

           * If self.array() is loaded, then export the contents of self._array to the video file
           * If self.array() is not loaded, and there exists a valid video file, apply the filter chain directly to the input video
           * If outfile==None or outfile==self.filename(), then overwrite the current filename 
           * If ignoreErrors=True, then exit gracefully.  Useful for chaining download().saveas() on parallel dataset downloads
           * Returns a new video object with this video filename, and a clean video filter chain
           * if flush=True, then flush this buffer right after saving the new video. This is useful for transcoding in parallel
           * framerate:  input framerate of the frames in the buffer, or the output framerate of the transcoded video.  If not provided, use framerate of source video
        """        
        outfile = tocache(tempMP4()) if outfile is None else outfile
        premkdir(outfile)  # create output directory for this file if not exists
        framerate = framerate if framerate is not None else self._framerate

        if verbose:
            print('[vipy.video.saveas]: Saving video "%s" ...' % outfile)                      
        try:
            if self.isloaded():
                # Save numpy() from load() to video, forcing to be even shape
                (n, height, width, channels) = self._array.shape
                process = ffmpeg.input('pipe:', format='rawvideo', pix_fmt='rgb24', s='{}x{}'.format(width, height), r=framerate) \
                                .filter('pad', 'ceil(iw/2)*2', 'ceil(ih/2)*2') \
                                .output(filename=outfile, pix_fmt='yuv420p', vcodec=vcodec) \
                                .overwrite_output() \
                                .global_args('-cpuflags', '0', '-loglevel', 'error' if not vipy.globals.verbose() else 'debug') \
                                .run_async(pipe_stdin=True)                
                for frame in self._array:
                    process.stdin.write(frame.astype(np.uint8).tobytes())
                process.stdin.close()
                process.wait()
            
            elif self.isdownloaded():
                # Transcode the video file directly, do not load() then export
                # Requires saving to a tmpfile if the output filename is the same as the input filename
                tmpfile = '%s.tmp%s' % (filefull(outfile), fileext(outfile)) if outfile == self.filename() else outfile
                self._ffmpeg.filter('pad', 'ceil(iw/2)*2', 'ceil(ih/2)*2') \
                            .output(filename=tmpfile, pix_fmt='yuv420p', vcodec=vcodec, r=framerate) \
                            .overwrite_output() \
                            .global_args('-cpuflags', '0', '-loglevel', 'error' if not vipy.globals.verbose() else 'debug') \
                            .run()
                if outfile == self.filename():
                    if os.path.exists(self.filename()):
                        os.remove(self.filename())
                    shutil.move(tmpfile, self.filename())
            elif self.hasurl():
                raise ValueError('Input video url "%s" not downloaded, call download() first' % self.url())
            elif not self.isloaded():
                raise ValueError('Input video not loaded - Try calling load() first')
            elif not self.hasfilename():
                raise ValueError('Input video file not found "%s"' % self.filename())
            else: 
                raise ValueError('saveas() failed')
        except Exception as e:
            if ignoreErrors:
                # useful for saving a large number of videos in parallel where some failed download
                print('[vipy.video.saveas]:  Failed with error "%s" - Returning empty video' % str(repr(e)))
            else:
                raise

        # Return a new video, cloned from this video with the new video file, optionally flush the video we loaded before returning
        return self.clone(flushforward=True, flushfilter=True, flushbackward=flush).filename(outfile)
    
    def pptx(self, outfile):
        """Export the video in a format that can be played by powerpoint"""
        pass

    def play(self, verbose=True):
        """Play the saved video filename in self.filename() using the system 'ffplay', if there is no filename, try to download it """
        v = self
        if not self.isdownloaded() and self.hasurl():
            v = self.download()
        if not self.hasfilename():
            v = self.saveas()  # save to temporary video         
        assert v.hasfilename(), "Video frames must be saved to file prior to play() - Try calling saveas() first"
        cmd = "ffplay %s" % v.filename()
        if verbose:
            print('[vipy.video.play]: Executing "%s"' % cmd)
        os.system(cmd)
        return self

    def show(self):
        """Alias for play()"""
        return self.play()
    
    def torch(self, startframe=0, endframe=None, length=None, stride=1, take=None, boundary='repeat', order='nchw', verbose=False, withslice=False):
        """Convert the loaded video of shape N HxWxC frames to an MxCxHxW torch tensor, forces a load().
           Order of arguments is (startframe, endframe) or (startframe, startframe+length) or (random_startframe, random_starframe+takelength), then stride or take.
           Follows numpy slicing rules.  Optionally return the slice used if withslice=True
           Returns float tensor in the range [0,1] following torchvision.transforms.ToTensor()           
        """
        try_import('torch'); import torch
        frames = self.load().array() if self.iscolor() else np.expand_dims(self.load().array(), 3)
        assert boundary in ['repeat', 'strict'], "Invalid boundary mode - must be in ['repeat', 'strict']"

        # Slice index (i=start, j=end, k=step)
        (i,j,k) = (startframe, len(frames), stride)
        if startframe == 'random':
            assert length is not None, "Random start frame requires fixed length"
            i = max(0, np.random.randint(len(frames)-length+1))
        if endframe is not None:
            assert length is None, "Cannot specify both endframe and length"                        
            assert endframe > startframe, "End frame must be greater than start frame"
            (j,k) = (endframe-startframe+1, 1)
        if length is not None:
            assert endframe is None, "Cannot specify both endframe and length"
            assert length >= 0, "Length must be positive"
            (j,k) = (i+length, 1)
        if stride != 1:
            assert take is None, "Cannot specify both take and stride"
            assert stride >= 1, "Stride must be >= 1"
            k = stride
        if take is not None:
            # Uniformly sampled frames to result in len(frames)=take
            assert stride == 1, "Cannot specify both take and stride"
            assert take <= len(frames), "Take must be less than the number of frames"
            k = int(np.ceil(len(frames)/float(take)))

        # Boundary handling
        assert i >= 0, "Start frame must be >= 0"
        assert i < j, "Start frame must be less then end frame"
        assert k <= len(frames), "Stride must be <= len(frames)"            
        if boundary == 'repeat' and j > len(frames):
            for d in range(j-len(frames)):
                frames = np.concatenate( (frames, np.expand_dims(frames[-1], 0) ))
        assert j <= len(frames), "invalid slice=%s for frame shape=%s - try setting boundary='repeat'" % (str((i,j,k)), str(frames.shape))
        if verbose:
            print('[vipy.video.torch]: slice (start,end,step)=%s for frame shape (N,C,H,W)=%s' % (str((i,j,k)), str(frames.shape)))

        # Slice and transpose to torch tensor axis ordering
        t = torch.from_numpy(frames[i:j:k])
        if order == 'nchw':
            t = t.permute(0,3,1,2)  # NxCxHxW
        elif order == 'nhwc':
            pass  # NxHxWxC  (native numpy order)
        else:
            raise ValueError("Invalid order = must be in ['nchw', 'nhwc']")
            
        # Scaling
        if self.colorspace() != 'float':
            t = (1.0/255.0)*t  # [0,255] -> [0,1]

        # Return tensor or (tensor, slice)
        return t if not withslice else (t, (i,j,k))

    def clone(self, flushforward=False, flushbackward=False, flush=False, flushfilter=False):
        """Create deep copy of video object, flushing the original buffer if requested and returning the cloned object.
        Flushing is useful for distributed memory management to free the buffer from this object, and pass along a cloned 
        object which can be used for encoding and will be garbage collected.
        
            * flushforward: copy the object, and set the cloned object array() to None.  This flushes the video buffer for the clone, not the object
            * flushbackward:  copy the object, and set the object array() to None.  This flushes the video buffer for the object, not the clone.
            * flush:  set the object array() to None and clone the object.  This flushes the video buffer for both the clone and the object.
            * flushfilter:  Set the ffmpeg filter chain to the default in the new object, useful for saving new videos
 
        """
        if flush or (flushforward and flushbackward):
            self._array = None  # flushes buffer on object and clone
            self._previewhash = None
            v = copy.deepcopy(self)  # object and clone are flushed
        elif flushbackward:
            v = copy.deepcopy(self)  # propagates _array to clone
            self._array = None   # object flushed, clone not flushed
            self._previewhash = None
        elif flushforward:
            array = self._array;
            self._array = None
            self._previewhash = None
            v = copy.deepcopy(self)   # does not propagate _array to clone
            self._array = array    # object not flushed
            v._array = None   # clone flushed
        else:
            v = copy.deepcopy(self)            
        if flushfilter:
            v._ffmpeg = ffmpeg.input(v.filename())  # no other filters
            v._previewhash = None
        return v

    def flush(self):
        """Alias for clone(flush=True), returns self not clone"""
        self._array = None  # flushes buffer on object and clone
        self._previewhash = None
        return self

    def flush_and_return(self, retval):
        """Flush the video and return the parameter supplied, useful for long fluent chains"""
        self.flush()
        return retval

    def map(self, func):
        """Apply lambda function to the loaded numpy array img, changes pixels not shape
        
        Lambda function must have the following signature:
            * newimg = func(img)
            * img: HxWxC numpy array for a single frame of video
            * newimg:  HxWxC modified numpy array for this frame.  Change only the pixels, not the shape

        The lambda function will be applied to every frame in the video in frame index order.
        """
        assert isinstance(func, types.LambdaType), "Input must be lambda function with np.array() input and np.array() output"
        oldimgs = self.load().array()
        self.array(np.apply_along_axis(func, 0, self._array))   # FIXME: in-place operation?
        if (any([oldimg.dtype != newimg.dtype for (oldimg, newimg) in zip(oldimgs, self.array())]) or
            any([oldimg.shape != newimg.shape for (oldimg, newimg) in zip(oldimgs, self.array())])):            
            self.colorspace('float')  # unknown colorspace after shape or type transformation, set generic
        return self

    def normalize(self, mean, std, scale=1.0):
        """Pixelwise whitening, out = ((scale*in) - mean) / std); triggers load()"""
        self._array = (((scale*self.load()._array) - np.array(mean)) / np.array(std)).astype(np.float32)
        self.colorspace('float')
        return self

    
class VideoCategory(Video):
    """vipy.video.VideoCategory class

    A VideoCategory is a video with associated category, such as an activity class.  This class includes all of the constructors of vipy.video.Video 
    along with the ability to extract a clip based on frames or seconds.

    """
    def __init__(self, filename=None, url=None, framerate=30.0, attributes=None, category=None, array=None, colorspace=None, startframe=None, endframe=None, startsec=None, endsec=None):
        super(VideoCategory, self).__init__(url=url, filename=filename, framerate=framerate, attributes=attributes, array=array, colorspace=colorspace,
                                            startframe=startframe, endframe=endframe, startsec=startsec, endsec=endsec)
        self._category = category                
        
    def __repr__(self):
        strlist = []
        if self.isloaded():
            strlist.append("height=%d, width=%d, frames=%d" % (self._array[0].shape[0], self._array[0].shape[1], len(self._array)))
        if self.hasfilename():
            strlist.append('filename="%s"' % self.filename())
        if self.hasurl():
            strlist.append('url="%s"' % self.url())
        if self.category() is not None:
            strlist.append('category="%s"' % self.category())
        if not self.isloaded() and self._startframe is not None:
            strlist.append('clip=(%d,%d)' % (self._startframe, self._endframe))
        if not self.isloaded() and self._startsec is not None:
            strlist.append('cliptime=(%1.2f,%1.2f)' % (self._startsec, self._endsec))
        return str('<vipy.video.VideoCategory: %s>' % (', '.join(strlist)))

    def dict(self):
        d = super(VideoCategory, self).dict()
        d['category'] = self.category()
        return d
    
    def category(self, c=None):
        if c is None:
            return self._category
        else:
            self._category = c
            return self

    
class Scene(VideoCategory):
    """ vipy.video.Scene class

    The vipy.video.Scene class provides a fluent, lazy interface for representing, transforming and visualizing annotated videos.
    The following constructors are supported:

    >>> vid = vipy.video.Scene(filename='/path/to/video.ext')

    Valid video extensions are those that are supported by ffmpeg ['.avi','.mp4','.mov','.wmv','.mpg', 'mkv', 'webm'].

    >>> vid = vipy.video.Scene(url='https://www.youtube.com/watch?v=MrIN959JuV8')
    >>> vid = vipy.video.Scene(url='http://path/to/video.ext', filename='/path/to/video.ext')

    Youtube URLs are downloaded to a temporary filename, retrievable as vid.download().filename().  If the environment
    variable 'VIPY_CACHE' is defined, then videos are saved to this directory rather than the system temporary directory.
    If a filename is provided to the constructor, then that filename will be used instead of a temp or cached filename.
    URLs can be defined as an absolute URL to a video file, or to a site supported by 'youtube-dl' 
    [https://ytdl-org.github.io/youtube-dl/supportedsites.html]

    >>> vid = vipy.video.Scene(array=frames, colorspace='rgb')
    
    The input 'frames' is an NxHxWx3 numpy array corresponding to an N-length list of HxWx3 uint8 numpy array which is a single frame of pre-loaded video
    Note that the video transformations (clip, resize, rescale, rotate) are only available prior to load(), and the array() is assumed immutable after load().

    >>> vid = vipy.video.Scene(array=greyframes, colorspace='lum')
    
    The input 'greyframes' is an NxHxWx1 numpy array corresponding to an N-length list of HxWx3 uint8 numpy array which is a single frame of pre-loaded video
    This corresponds to the luminance of an RGB colorspace

    >>> vid = vipy.video.Scene(array=greyframes, colorspace='lum', tracks=tracks, activities=activities)

         * tracks = [vipy.object.Track(), ...]
         * activities = [vipy.object.Activity(), ...]
 
    The inputs are lists of tracks and/or activities.  An object is a spatial bounding box with a category label.  A track is a spatiotemporal bounding 
    box with a category label, such that the box contains the same instance of an object.  An activity is one or more tracks with a start and end frame for an 
    activity performed by the object instances.  Track and activity timing must be relative to the start frame of the Scene() constructor.  

    """
        
    def __init__(self, filename=None, url=None, framerate=30.0, array=None, colorspace=None, category=None, tracks=None, activities=None,
                 attributes=None, startframe=None, endframe=None, startsec=None, endsec=None):

        self._tracks = {}
        self._activities = {}        
        super(Scene, self).__init__(url=url, filename=filename, framerate=framerate, attributes=attributes, array=array, colorspace=colorspace,
                                    category=category, startframe=startframe, endframe=endframe, startsec=startsec, endsec=endsec)

        # Tracks must be defined relative to the clip specified by this constructor
        if tracks is not None:
            tracks = tracks if isinstance(tracks, list) or isinstance(tracks, tuple) else [tracks]  # canonicalize
            assert all([isinstance(t, vipy.object.Track) for t in tracks]), "Invalid track input; tracks=[vipy.object.Track(), ...]"
            self._tracks = {t.id():t for t in tracks}

        # Activites must be defined relative to the clip specified by this constructor            
        if activities is not None:
            activities = activities if isinstance(activities, list) or isinstance(activities, tuple) else [activities]  # canonicalize            
            assert all([isinstance(a, vipy.object.Activity) for a in activities]), "Invalid activity input; activities=[vipy.object.Activity(), ...]"
            self._activities = {a.id():a for a in activities}
            self._tracks.update( {tid:t for (aid,a) in self._activities.items() for (tid,t) in a.tracks().items()} )

        self._currentframe = None  # used during iteration only
        
    def __repr__(self):
        strlist = []
        if self.isloaded():
            strlist.append("height=%d, width=%d, frames=%d, color=%s" % (self.height(), self.width(), len(self._array), self.colorspace()))
        if self.hasfilename():
            strlist.append('filename="%s"' % self.filename())
        if self.hasurl():
            strlist.append('url="%s"' % self.url())
        if self._framerate is not None:
            strlist.append('fps=%1.1f' % float(self._framerate))
        if not self.isloaded() and self._startframe is not None:
            strlist.append('clip=(%d,%d)' % (self._startframe, self._endframe))
        if not self.isloaded() and self._startsec is not None:
            strlist.append('cliptime=(%1.2f,%1.2f)' % (self._startsec, self._endsec))            
        if self.category() is not None:
            strlist.append('category="%s"' % self.category())
        if self.hastracks():
            strlist.append('objects=%d' % len(self._tracks))
        if self.hasactivities():
            strlist.append('activities=%d' % len(self._activities))
        return str('<vipy.video.scene: %s>' % (', '.join(strlist)))

    def __getitem__(self, k):
        """Return the vipy.image.Scene() for the vipy.video.Scene() interpolated at frame k"""
        assert isinstance(k, int), "Indexing video by frame must be integer"                
        if self.load().isloaded() and k >= 0 and k < len(self):
            dets = [t[k] for (tid,t) in self._tracks.items() if t[k] is not None]  # track interpolation (cloned) with boundary handling
            for d in dets:
                for (aid, a) in sorted(self._activities.items(), key=lambda x: x[1].category()):  # in alphabetical activity order
                    if a.hastrack(d.attributes['trackid']) and a.during(k):
                        # Shortlabel is always displayed as "Noun Verbing" during activity (e.g. Person Carrying, Vehicle Turning)
                        # If detection is associated with more than one activity, then this is "Noun Verbing1 Verbing2 ... "
                        d.shortlabel('%s %s' % (d.shortlabel(), a.shortlabel()))  # see d.attributes['track'] for original labels
                        if 'activity' not in d.attributes:
                            d.attributes['activity'] = []                            
                        d.attributes['activity'].append(a)  # for activity correspondence (if desired)
            dets = sorted(dets, key=lambda d: d.shortlabel())   # layering in video is in alphabetical order of shortlabel
            return vipy.image.Scene(array=self._array[k], colorspace=self.colorspace(), objects=dets, category=self.category())  
        elif not self.isloaded():
            raise ValueError('Video not loaded; load() before indexing')
        else:
            raise ValueError('Invalid frame index %d ' % k)

    def __iter__(self):
        """Iterate over every frame of video yielding interpolated vipy.image.Scene() at the current frame"""
        self.load()
        for k in range(0, len(self)):
            self._currentframe = k    # used only for incremental add()
            yield self.__getitem__(k)
        self._currentframe = None

    def frame(self, k):
        """Alias for self.__getitem__[k]"""
        return self.__getitem__(k)

    def frames(self):
        """Alias for __iter__()"""
        return self.__iter__()
    
    def labeled_frames(self):
        """Iterate over frames, yielding tuples (activity+object labelset, vipy.image.Scene())"""
        self.load()
        for k in range(0, len(self)):
            self._currentframe = k    # used only for incremental add()
            yield (self.labels(k), self.__getitem__(k))
        self._currentframe = None
        
        
    def quicklook(self, n=9, dilate=1.5, mindim=256, fontsize=10, context=False):
        """Generate a montage of n uniformly spaced annotated frames centered on the union of the labeled boxes in the current frame to show the activity ocurring in this scene at a glance
           Montage increases rowwise for n uniformly spaced frames, starting from frame zero and ending on the last frame.  This quicklook is most useful when len(self.activities()==1)
           for generating a quicklook from an activityclip().
        
           Input:
              -n:  Number of images in the quicklook
              -dilate:  The dilation factor for the bounding box prior to crop for display
              -mindim:  The minimum dimension of each of the elemnets in the montage
              -fontsize:  The size of the font for the bounding box label
              -context:  If true, replace the first and last frame in the montage with the full frame annotation, to help show the scale of the scene
        """
        if not self.isloaded():
            self.mindim(mindim).load()
        framelist = [int(np.round(f)) for f in np.linspace(0, len(self)-1, n)]
        imframes = [self.frame(k).maxmatte()  # letterbox or pillarbox
                    if (self.frame(k).boundingbox() is None) or (context is True and (k == framelist[0] or k == framelist[-1])) else
                    self.frame(k).padcrop(self.frame(k).boundingbox().dilate(dilate).imclipshape(self.width(), self.height()).maxsquare().int()).mindim(mindim, interp='nearest')
                    for k in framelist]  
        imframes = [im.savefig(fontsize=fontsize).rgb() for im in imframes]  # temp storage in memory
        return vipy.visualize.montage(imframes, imgwidth=mindim, imgheight=mindim)
    
    def tracks(self, tracks=None, id=None):
        """Return mutable dictionary of tracks"""        
        if tracks is None:
            return self._tracks  # mutable dict
        elif id is not None:
            return self._tracks[id]
        else:
            assert all([isinstance(t, vipy.object.Track) for t in tolist(tracks)]), "Invalid input - Must be vipy.object.Track or list of vipy.object.Track"
            self._tracks = {t.id():t for t in tolist(tracks)}  # overwrite
            return self

    def tracklist(self):
        return list(self._tracks.values())
        
    def activities(self, activities=None, id=None):
        """Return mutable dictionary of activities.  All temporal alignment is relative to the current clip()."""
        if activities is None:
            return self._activities  # mutable dict
        elif id is not None:
            return self._activities[id]
        else:
            assert all([isinstance(a, vipy.object.Activity) for a in tolist(activities)]), "Invalid input - Must be vipy.object.Activity or list of vipy.object.Activities"
            self._activities = {a.id():a for a in tolist(activities)}   # overwrite
            return self

    def activitylist(self):
        return list(self._activities.values())
        
    def activityfilter(self, f):
        """Apply boolean lambda function f to each activity and keep activity if function is true, remove activity if function is false
        
           Usage:  Filter out all activities longer than 128 frames 
             vid = vid.activityfilter(lambda a: len(a)<128)

           Usage:  Filter out activities with category in set
             vid = vid.activityfilter(lambda a: a.category() in set(['category1', 'category2']))
       
        """
        self._activities = {k:a for (k,a) in self._activities.items() if f(a)}
        return self
        
    def activitymap(self, f):
        """Apply lambda function f to each activity"""
        self._activities = {k:f(a) for (k,a) in self._activities.items()}
        assert all([isinstance(a, vipy.object.Activity) for a in self.activitylist()]), "Lambda function must return vipy.object.Activity"
        return self

<<<<<<< HEAD
    def categories(self):
        """Return a set of all categories in all activities and tracks in this scene"""
        return self.activity_categories().union(set([t.category() for t in self.tracks().values()]))

    def labels(self, k):
        """Return a set of labels associated with this scene at frame k"""
        pass

=======
    def labels(self, k=None):
        """Return a set of all object and activity labels in this scene, or at frame int(k)"""
        return self.activitylabels(k).union(self.objectlabels(k))

    def categories(self):
        """Alias for labels()"""
        return self.labels()
    
>>>>>>> 95bdb09c
    def activity_categories(self):
        """Alias for activitylabels()"""
        return self.activitylabels()        

    def activitylabels(self, k=None):
        """Return a set of all activity categories in this scene, or at frame k"""        
        return set([a.category() for a in self.activities().values() if k is None or a.during(k)])
    
    def objectlabels(self, k=None):
        """Return a set of all activity categories in this scene, or at frame k"""
        return set([t.category() for t in self.tracks().values() if k is None or t.during(k)])        
        
    def hasactivities(self):
        return len(self._activities) > 0

    def hastracks(self):
        return len(self._tracks) > 0

    def add(self, obj, category=None, attributes=None, rangecheck=True):
        """Add the object obj to the scene, and return an index to this object for future updates
        
        This function is used to incrementally build up a scene frame by frame.  Obj can be one of the following types:

            * obj = vipy.object.Detection(), this must be called from within a frame iterator (e.g. for im in video) to get the current frame index
            * obj = vipy.object.Track()  
            * obj = vipy.object.Activity()
            * obj = [xmin, ymin, width, height], with associated category kwarg, this must be called from within a frame iterator to get the current frame index
        
        It is recomended that the objects are added as follows.  For a scene=vipy.video.Scene():
            
            for im in scene:
                # Do some processing on frame im to detect objects
                (object_labels, xywh) = object_detection(im)

                # Add them to the scene, note that each object instance is independent in each frame, use tracks for object correspondence
                for (lbl,bb) in zip(object_labels, xywh):
                    scene.add(bb, lbl)

                # Do some correspondences to track objects
                t2 = scene.add( vipy.object.Track(...) )

                # Update a previous track to add a keyframe
                scene.track(t2).add( ... )
        
        This will keep track of the current frame in the video and add the objects in the appropriate place

        """        
        if isinstance(obj, vipy.object.Detection):
            assert self._currentframe is not None, "add() for vipy.object.Detection() must be added during frame iteration (e.g. for im in video: )"
            t = vipy.object.Track(category=obj.category(), keyframes=[self._currentframe], boxes=[obj], boundary='strict', attributes=obj.attributes)
            if rangecheck and not obj.hasoverlap(width=self.width(), height=self.height()):
                raise ValueError("Track '%s' does not intersect with frame shape (%d, %d)" % (str(t), self.height(), self.width()))
            self._tracks[t.id()] = t
            return t.id()
        elif isinstance(obj, vipy.object.Track):
            if rangecheck and not vipy.geometry.imagebox(self.shape()).inside(obj.boundingbox()):
                obj = obj.imclip(self.width(), self.height())  # try to clip it, will throw exception if all are bad 
                warnings.warn('Clipping track "%s" to image rectangle' % (str(obj)))
            self._tracks[obj.id()] = obj
            return obj.id()
        elif isinstance(obj, vipy.object.Activity):
            if rangecheck and obj.startframe() >= obj.endframe():
                raise ValueError("Activity '%s' has invalid (startframe, endframe)=(%d, %d)" % (str(obj), obj.startframe(), obj.endframe()))
            self._activities[obj.id()] = obj
            # FIXME: check to see if activity has at least one track during activity
            return obj.id()
        elif (istuple(obj) or islist(obj)) and len(obj) == 4 and isnumber(obj[0]):
            assert self._currentframe is not None, "add() for obj=xywh must be added during frame iteration (e.g. for im in video: )"
            t = vipy.object.Track(category=category, keyframes=[self._currentframe], boxes=[vipy.geometry.BoundingBox(xywh=obj)], boundary='strict', attributes=attributes)
            if rangecheck and not vipy.geometry.imagebox(self.shape()).inside(t.boundingbox()):
                t = t.imclip(self.width(), self.height())  # try to clip it, will throw exception if all are bad 
                warnings.warn('Clipping track "%s" to image rectangle' % (str(t)))
            self._tracks[t.id()] = t
            return t.id()
        else:
            raise ValueError('Undefined object type "%s" to be added to scene - Supported types are obj in ["vipy.object.Detection", "vipy.object.Track", "vipy.object.Activity", "[xmin, ymin, width, height]"]' % str(type(obj)))        

    def clear(self):
        """Remove all activities and tracks from this object"""
        self._activities = {}
        self._tracks = {}
        return self
        
    def dict(self):
        d = super(Scene, self).dict()
        d['category'] = self.category()
        d['tracks'] = [t.dict() for t in self._tracks.values()]
        d['activities'] = [a.dict() for a in self._activities.values()]
        return d
        
    def framerate(self, fps):
        """Change the input framerate for the video and update frame indexes for all annotations"""
        assert not self.isloaded(), "Filters can only be applied prior to load() - Try calling flush() first"        
        self._ffmpeg = self._ffmpeg.filter('fps', fps=fps, round='up')
        self._tracks = {k:t.framerate(fps) for (k,t) in self._tracks.items()}
        self._activities = {k:a.framerate(fps) for (k,a) in self._activities.items()}        
        self._framerate = fps
        return self
        
    def activityclip(self, padframes=0):
        """Return a list of vipy.video.Scene() each clipped to be temporally centered on a single activity, with an optional padframes before and after.  
           The Scene() category is updated to be the activity, and only the objects participating in the activity are included.
           Activities are returned ordered in the temporal order they appear in the video.
           The returned vipy.video.Scene() objects for each activityclip are clones of the video, with the video buffer flushed.
           Each activityclip() is associated with each activity in the scene, and includes all other secondary activities that the objects in the primary activity also perform.  See activityclip().labels(). 
        """
        vid = self.clone(flushforward=True)
        if any([(a.endframe()-a.startframe()) <= 0 for a in vid.activities().values()]):
            warnings.warn('Filtering invalid activity clips with degenerate lengths: %s' % str([a for a in vid.activities().values() if (a.endframe()-a.startframe()) <= 0]))
        primary_activities = sorted([a.clone() for a in vid.activities().values() if (a.endframe()-a.startframe()) > 0], key=lambda a: a.startframe())   # only activities with at least one frame, sorted in temporal order
        tracks = [ [t.clone() for (tid, t) in vid.tracks().items() if a.hastrack(t)] for a in primary_activities]  # tracks associated with each primary activity (may be empty)
        secondary_activities = [[sa.clone() for sa in primary_activities if pa.temporal_iou(sa)>0 and (len(T)==0 or any([sa.hastrack(t) for t in T]))] for (pa, T) in zip(primary_activities, tracks)]  # overlapping activities associated with each track (if any) in the primary activity
        vid._activities = {}  # for faster clone
        vid._tracks = {}      # for faster clone
        padframes = padframes if istuple(padframes) else (padframes,padframes)
        return [vid.clone().activities(sa).tracks(t).clip(startframe=max(pa.startframe()-padframes[0], 0),
                                                         endframe=(pa.endframe()+padframes[1])).category(pa.category()) for (pa,sa,t) in zip(primary_activities, secondary_activities, tracks)]

    def trackbox(self, dilate=1.0):
        """The trackbox is the union of all track bounding boxes in the video, or the image rectangle if there are no tracks"""
        boxes = [t.boundingbox().dilate(dilate) for t in self.tracklist()]
        return boxes[0].union(boxes[1:]) if len(boxes) > 0 else imagebox(self.shape())
        
    def activitybox(self, dilate=1.0):
        """The activitybox is the union of all activity bounding boxes in the video, which is the union of all tracks contributing to all activities.  This is most useful after activityclip().
           The activitybox is the smallest bounding box that contains all of the boxes from all of the tracks in all activities in this video.
        """
        boxes = [a.boundingbox().dilate(dilate) for a in self.activities().values()]
        return boxes[0].union(boxes[1:]) if len(boxes) > 0 else vipy.geometry.BoundingBox(xmin=0, ymin=0, width=self.width(), height=self.height())

    def activitycuboid(self, dilate=1.0, maxdim=256, bb=None):
        """The activitycuboid() is the fixed square spatial crop corresponding to the activitybox (or supplied bounding box), which contains all of the valid activities in the scene.  This is most useful after activityclip().
           The activitycuboid() is a spatial crop of the video corresponding to the supplied boundingbox or the square activitybox().
           This crop must be resized such that the maximum dimeimsnion is provided since the crop can be tiny and will not be encodable by ffmpeg
        """
        bb = self.activitybox().maxsquare() if bb is None else bb  
        assert bb is None or isinstance(bb, vipy.geometry.BoundingBox)
        assert bb.issquare(), "Add support for non-square boxes"
        return self.clone().crop(bb.dilate(dilate).int(), zeropad=True).resize(maxdim, maxdim)  # crop triggers preview()

    def activitysquare(self, dilate=1.0, maxdim=256):
        """The activity square is the maxsquare activitybox that contains only valid (non-padded) pixels interior to the image"""
        bb = self.activitybox().maxsquare().dilate(dilate).int().iminterior(self.width(), self.height()).minsquare()
        return self.activitycuboid(dilate=1.0, maxdim=maxdim, bb=bb)

    def activitytube(self, dilate=1.0, maxdim=256):
        """The activitytube() is a sequence of crops where the spatial box changes on every frame to track the activity.  
           The box in each frame is the square activitybox() for this video which is the union of boxes contributing to this activity.
           This function does not perform any temporal clipping.  Use activityclip() first to split into individual activities.  
           Crops will be dilated and zeropadded if the box is outside the image rectangle.  All crops will be resized so that the maximum dimension is maxdim.
        """
        vid = self.clone().load()  # triggers load        
        frames = np.stack([im.padcrop(im.boundingbox().maxsquare().dilate(dilate).int()).resize(maxdim, maxdim).numpy() for im in vid if im.boundingbox() is not None])  # track interpolation, for frames with boxes only
        if len(frames) != len(vid):
            warnings.warn('[vipy.video.activitytube]: Removed %d frames during activity with no spatial bounding boxes' % (len(vid) - len(frames)))
        return vid.array(frames)

    def clip(self, startframe, endframe):
        """Clip the video to between (startframe, endframe).  This clip is relative to clip() shown by __repr__().  Return a clone of the video for idemponence"""
        v = super(Scene, self.clone()).clip(startframe, endframe)  # clone for idemponence
        v._tracks = {k:t.offset(dt=-startframe) for (k,t) in v._tracks.items()}   # track offset is performed here, not within activity
        v._activities = {k:a.offset(dt=-startframe) for (k,a) in v._activities.items()}        
        return v  

    def cliptime(self, startsec, endsec):
        raise NotImplementedError('use clip() instead')
            
    def crop(self, bb, zeropad=True):
        """Crop the video using the supplied box, update tracks relative to crop, video is zeropadded if box is outside frame rectangle"""
        assert not self.isloaded(), "Filters can only be applied prior to load() - Try calling flush() first"
        assert isinstance(bb, vipy.geometry.BoundingBox), "Invalid input"
        bb = bb.int()
        if zeropad and bb != bb.clone().imclipshape(self.width(), self.height()):
            self.zeropad(bb.width(), bb.height())     
            bb = bb.offset(bb.width(), bb.height())            
        super(Scene, self).crop(bb, zeropad=False)  # range check handled here to correctly apply zeropad
        self._tracks = {k:t.offset(dx=-bb.xmin(), dy=-bb.ymin()) for (k,t) in self._tracks.items()}
        return self

    def zeropad(self, padwidth, padheight):
        assert not self.isloaded(), "Filters can only be applied prior to load() - Try calling flush() first"
        assert isinstance(padwidth, int) and isinstance(padheight, int)
        super(Scene, self).zeropad(padwidth, padheight)  
        self._tracks = {k:t.offset(dx=padwidth, dy=padheight) for (k,t) in self._tracks.items()}
        return self

    def fliplr(self):
        assert not self.isloaded(), "Filters can only be applied prior to load() - Try calling flush() first"                
        (H,W) = self.shape()  # yuck, need to get image dimensions before filter
        self._tracks = {k:t.fliplr(H,W) for (k,t) in self._tracks.items()}
        super(Scene, self).fliplr()
        return self

    def flipud(self):
        assert not self.isloaded(), "Filters can only be applied prior to load() - Try calling flush() first"                
        (H,W) = self.shape()  # yuck, need to get image dimensions before filter
        self._tracks = {k:t.flipud(H,W) for (k,t) in self._tracks.items()}
        super(Scene, self).flipud()
        return self

    def rot90ccw(self):
        assert not self.isloaded(), "Filters can only be applied prior to load() - Try calling flush() first"                
        (H,W) = self.shape()  # yuck, need to get image dimensions before filter
        self._tracks = {k:t.rot90ccw(H,W) for (k,t) in self._tracks.items()}
        super(Scene, self).rot90ccw()
        return self

    def rot90cw(self):
        assert not self.isloaded(), "Filters can only be applied prior to load() - Try calling flush() first"                
        (H,W) = self.shape()  # yuck, need to get image dimensions before filter
        self._tracks = {k:t.rot90cw(H,W) for (k,t) in self._tracks.items()}
        super(Scene, self).rot90cw()
        return self

    def resize(self, rows=None, cols=None):
        """Resize the video to (rows, cols), preserving the aspect ratio if only rows or cols is provided"""
        assert not self.isloaded(), "Filters can only be applied prior to load() - Try calling flush() first"                
        assert rows is not None or cols is not None, "Invalid input"
        (H,W) = self.shape()  # yuck, need to get image dimensions before filter
        sy = rows / float(H) if rows is not None else cols / float(W)
        sx = cols / float(W) if cols is not None else rows / float(H)
        self._tracks = {k:t.scalex(sx) for (k,t) in self._tracks.items()}
        self._tracks = {k:t.scaley(sy) for (k,t) in self._tracks.items()}
        super(Scene, self).resize(rows, cols)
        return self

    def mindim(self, dim):
        """Resize the video so that the minimum of (width,height)=dim, preserving aspect ratio"""
        assert not self.isloaded(), "Filters can only be applied prior to load() - Try calling flush() first"                
        (H,W) = self.shape()  # yuck, need to get image dimensions before filter
        return self.resize(cols=dim) if W<H else self.resize(rows=dim)

    def maxdim(self, dim):
        """Resize the video so that the maximum of (width,height)=dim, preserving aspect ratio"""
        assert not self.isloaded(), "Filters can only be applied prior to load() - Try calling flush() first"                
        (H,W) = self.shape()  # yuck, need to get image dimensions before filter
        return self.resize(cols=dim) if W>H else self.resize(rows=dim)
    
    def rescale(self, s):
        """Spatially rescale the scene by a constant scale factor"""
        assert not self.isloaded(), "Filters can only be applied prior to load() - Try calling flush() first"                
        self._tracks = {k:t.rescale(s) for (k,t) in self._tracks.items()}
        super(Scene, self).rescale(s)
        return self

    def union(self, other, temporal_iou_threshold=0.5, spatial_iou_threshold=0.5, strict=True):
        """Compute the union two scenes as the set of unique activities.  

           A pair of activities is non-unique if they overlap spatially and temporally by a given IoU threshold.      
  
           Input:
             -spatial_iou_threshold:  The intersection over union threshold for an activity bounding box (the union of all tracks within the activity) to be declared to be overlapping
             -temporal_iou_threshold:  The intersection over uniion threshold for a temporal bounding box for a pair of activities to be declared overlapping
             -strict:  Require both scenes to share the same underlying video filename

           Output:
             -Updates this scene to include the non-overlapping activities from other           
        """
        
        assert isinstance(other, Scene), "Invalid input - must be vipy.video.Scene() object and not type=%s" % str(type(other))
        assert spatial_iou_threshold >= 0 and spatial_iou_threshold <= 1, "invalid spatial_iou_threshold, must be between [0,1]"
        assert temporal_iou_threshold >= 0 and temporal_iou_threshold <= 1, "invalid temporal_iou_threshold, must be between [0,1]"        
        if strict:
            assert self.filename() == other.filename(), "Invalid input - Scenes must have the same underlying video.  Disable this with strict=False."

        d_track_assignment = {}
        for (i,ti) in self.tracks().items():
            for (j,tj) in other.tracks().items():
                if ti.category() == tj.category() and ti.iou(tj) > spatial_iou_threshold:
                    d_track_assignment[j] = i
        for (i, ti) in other.tracks().items():
            if i not in d_track_assignment:
                self.add(ti)  # add tracks from other not already in this scene by assignment
                    
        d_activity_assignment = {}
        for (i,ai) in self.activities().items():
            for (j,aj) in other.activities().items():
                if ai.categories() == aj.categories() and ai.temporal_iou(aj) > temporal_iou_threshold and ai.spatial_iou(aj) > spatial_iou_threshold:
                    d_activity_assignment[j] = i
        for (j, aj) in other.activities().items():                    
            if j not in d_activity_assignment:
                self.add(aj)  # this groups the tracks in referenced in aj, and does not reassign tracks in the union
                
        return self
    
    def annotate(self, verbose=True, fontsize=10, captionoffset=(0,0), textfacecolor='white', textfacealpha=1.0, shortlabel=True, boxalpha=0.25, d_category2color={'Person':'green', 'Vehicle':'blue', 'Object':'red'}, categories=None, nocaption=False, nocaption_withstring=[]):
        """Generate a video visualization of all annotated objects and activities in the video, at the resolution and framerate of the underlying video, pixels in this video will now contain the overlay
        This function does not play the video, it only generates an annotation video frames.  Use show() which is equivalent to annotate().saveas().play()
        In general, this function should not be run on very long videos, as it requires loading the video framewise into memory, try running on clips instead.
        """
        if verbose and not self.isloaded():
            print('[vipy.video.annotate]: Loading video ...')  
        
        assert self.load().isloaded(), "Load() failed"
        
        if verbose:
            print('[vipy.video.annotate]: Annotating video ...')              
        imgs = [self[k].savefig(fontsize=fontsize,
                                captionoffset=captionoffset,
                                textfacecolor=textfacecolor,
                                textfacealpha=textfacealpha,
                                shortlabel=shortlabel,
                                boxalpha=boxalpha,
                                d_category2color=d_category2color,
                                categories=categories,
                                nocaption=nocaption,
                                nocaption_withstring=nocaption_withstring).numpy() for k in range(0, len(self))]  # SLOW for large videos
        self._array = np.stack([np.array(PIL.Image.fromarray(img).convert('RGB')) for img in imgs], axis=0)  # replace pixels with annotated pixels
        return self


    def show(self, outfile=None, verbose=True, fontsize=10, captionoffset=(0,0), textfacecolor='white', textfacealpha=1.0, shortlabel=True, boxalpha=0.25, d_category2color={'Person':'green', 'Vehicle':'blue', 'Object':'red'}, categories=None, nocaption=False, nocaption_withstring=[]):
        """Generate an annotation video saved to outfile (or tempfile if outfile=None) and show it using ffplay when it is done exporting.  Do not modify the original video buffer"""
        return self.clone().annotate(verbose=verbose, 
                                     fontsize=fontsize,
                                     captionoffset=captionoffset,
                                     textfacecolor=textfacecolor,
                                     textfacealpha=textfacealpha,
                                     shortlabel=shortlabel,
                                     boxalpha=boxalpha,
                                     d_category2color=d_category2color,
                                     categories=categories,
                                     nocaption=nocaption, 
                                     nocaption_withstring=nocaption_withstring).saveas(outfile).play()
    
    def thumbnail(self, outfile=None, frame=0, fontsize=10, nocaption=False, boxalpha=0.25, dpi=200, textfacecolor='white', textfacealpha=1.0):
        """Return annotated frame=k of video, save annotation visualization to provided outfile"""
        return self.__getitem__(frame).savefig(outfile if outfile is not None else temppng(), fontsize=fontsize, nocaption=nocaption, boxalpha=boxalpha, dpi=dpi, textfacecolor=textfacecolor, textfacealpha=textfacealpha)

    
def RandomVideo(rows=None, cols=None, frames=None):
    """Return a random loaded vipy.video.video, useful for unit testing, minimum size (32x32x32)"""
    rows = np.random.randint(256, 1024) if rows is None else rows
    cols = np.random.randint(256, 1024) if cols is None else cols
    frames = np.random.randint(32, 256) if frames is None else frames
    assert rows>32 and cols>32 and frames>=32    
    return Video(array=np.uint8(255 * np.random.rand(frames, rows, cols, 3)), colorspace='rgb')


def RandomScene(rows=None, cols=None, frames=None):
    """Return a random loaded vipy.video.Scene, useful for unit testing"""
    v = RandomVideo(rows, cols, frames)
    (rows, cols) = v.shape()
    tracks = [vipy.object.Track(label='track%d' % k, shortlabel='t%d' % k,
                                keyframes=[0, np.random.randint(50,100), 150],
                                boxes=[vipy.geometry.BoundingBox(xmin=np.random.randint(0,cols - 16), ymin=np.random.randint(0,rows - 16),
                                                                 width=np.random.randint(16,cols//2), height=np.random.randint(16,rows//2)),
                                       vipy.geometry.BoundingBox(xmin=np.random.randint(0,cols - 16), ymin=np.random.randint(0,rows - 16),
                                                                 width=np.random.randint(16,cols//2), height=np.random.randint(16,rows//2)),
                                       vipy.geometry.BoundingBox(xmin=np.random.randint(0,cols - 16), ymin=np.random.randint(0,rows - 16),
                                                                 width=np.random.randint(16,cols//2), height=np.random.randint(16,rows//2))]) for k in range(0,32)]

    activities = [vipy.object.Activity(label='activity%d' % k, shortlabel='a%d' % k, tracks={tracks[j].id():tracks[j] for j in [np.random.randint(32)]}, startframe=np.random.randint(50,99), endframe=np.random.randint(100,150)) for k in range(0,32)]   
    return Scene(array=v.array(), colorspace='rgb', category='scene', tracks=tracks, activities=activities)


def RandomSceneActivity(rows=None, cols=None, frames=256):
    """Return a random loaded vipy.video.Scene, useful for unit testing"""    
    v = RandomVideo(rows, cols, frames)
    (rows, cols) = v.shape()
    tracks = [vipy.object.Track(label=['Person','Vehicle','Object'][k], shortlabel='track%d' % k, boundary='strict', 
                                keyframes=[0, np.random.randint(50,100), np.random.randint(50,150)],
                                boxes=[vipy.geometry.BoundingBox(xmin=np.random.randint(0,cols - 16), ymin=np.random.randint(0,rows - 16),
                                                                 width=np.random.randint(16,cols//2), height=np.random.randint(16,rows//2)),
                                       vipy.geometry.BoundingBox(xmin=np.random.randint(0,cols - 16), ymin=np.random.randint(0,rows - 16),
                                                                 width=np.random.randint(16,cols//2), height=np.random.randint(16,rows//2)),
                                       vipy.geometry.BoundingBox(xmin=np.random.randint(0,cols - 16), ymin=np.random.randint(0,rows - 16),
                                                                 width=np.random.randint(16,cols//2), height=np.random.randint(16,rows//2))]) for k in range(0,3)]

    activities = [vipy.object.Activity(label='Person Carrying', shortlabel='Carry', tracks={tracks[0].id():tracks[0], tracks[1].id():tracks[1]}, startframe=np.random.randint(20,50), endframe=np.random.randint(70,100))]   
    ims = Scene(array=v.array(), colorspace='rgb', category='scene', tracks=tracks, activities=activities)

    return ims
    
<|MERGE_RESOLUTION|>--- conflicted
+++ resolved
@@ -1100,16 +1100,6 @@
         assert all([isinstance(a, vipy.object.Activity) for a in self.activitylist()]), "Lambda function must return vipy.object.Activity"
         return self
 
-<<<<<<< HEAD
-    def categories(self):
-        """Return a set of all categories in all activities and tracks in this scene"""
-        return self.activity_categories().union(set([t.category() for t in self.tracks().values()]))
-
-    def labels(self, k):
-        """Return a set of labels associated with this scene at frame k"""
-        pass
-
-=======
     def labels(self, k=None):
         """Return a set of all object and activity labels in this scene, or at frame int(k)"""
         return self.activitylabels(k).union(self.objectlabels(k))
@@ -1118,7 +1108,6 @@
         """Alias for labels()"""
         return self.labels()
     
->>>>>>> 95bdb09c
     def activity_categories(self):
         """Alias for activitylabels()"""
         return self.activitylabels()        
