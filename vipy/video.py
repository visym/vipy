--- conflicted
+++ resolved
@@ -710,302 +710,7 @@
         ..note:: Using this iterator may affect PDB debugging due to stdout/stdin redirection.  Use ipdb instead.
 
         """
-
-<<<<<<< HEAD
-        class Stream(object):
-            def __init__(self, v, bufsize=bufsize):
-                self._video = v   # do not clone
-                self._write_pipe = None
-                self._frame_index = 0
-                self._vcodec = 'libx264'
-                self._framerate = self._video.framerate()
-                self._outfile = self._video.filename()
-                self._write = write or overwrite               
-                assert self._write is False or (overwrite is True or not os.path.exists(self._outfile)), "Output file '%s' exists - Writable stream cannot overwrite existing video file unless overwrite=True" % self._outfile
-                if overwrite and os.path.exists(self._outfile):
-                    os.remove(self._outfile)                
-                self._shape = self._video.shape() if (not self._write) or (self._write and self._video.canload()) else None  # shape for write can be defined by first frame
-                assert (write is True or overwrite is True) or self._shape is not None, "Invalid video '%s'" % (str(v))
-                self._queuesize = bufsize
-                
-            def __enter__(self):
-                """Write pipe context manager"""
-                assert self._write, "invalid parameters for write only context manager"
-
-                if self._shape is not None:
-                    (height, width) = self._shape
-                    outfile = self._outfile if self._outfile is not None else self._url  # may be youtube/twitch live stream
-                    outrate = 30 if vipy.util.isRTMPurl(outfile) else self._video.framerate()
-                    fiv = (ffmpeg.input('pipe:', format='rawvideo', pix_fmt='rgb24', s='{}x{}'.format(width, height), r=self._video.framerate()) 
-                           .filter('pad', 'ceil(iw/2)*2', 'ceil(ih/2)*2'))
-                    fi = ffmpeg.concat(fiv.filter('fps', fps=30, round='up'), ffmpeg.input('anullsrc', f='lavfi'), v=1, a=1) if isRTMPurl(outfile) else fiv  # empty audio for youtube-live
-                    fo = (fi.output(filename=self._outfile if self._outfile is not None else self._url, pix_fmt='yuv420p', vcodec=self._vcodec, f='flv' if vipy.util.isRTMPurl(outfile) else vipy.util.fileext(outfile, withdot=False), g=2*outrate)
-                          .overwrite_output() 
-                          .global_args('-cpuflags', '0', '-loglevel', 'quiet' if not vipy.globals.isdebug() else 'debug'))
-                    self._write_pipe = fo.run_async(pipe_stdin=True)
-                    
-                self._frame_index = 0
-                return self
-            
-            def __exit__(self, type, value, tb):
-                """Write pipe context manager
-                
-                ..note:: This is triggered on ctrl-c as the last step for cleanup
-                """
-                if self._write_pipe is not None:
-                    self._write_pipe.stdin.close()
-                    self._write_pipe.wait()
-                    del self._write_pipe
-                    self._write_pipe = None
-                if type is not None:
-                    raise
-                return self
-                
-            def __call__(self, im):
-                """alias for write()"""
-                return self.write(im)
-
-            def _read_pipe(self):
-                if not self._video.isloaded():
-                    p = self._video._ffmpeg.output('pipe:', format='rawvideo', pix_fmt='rgb24').global_args('-nostdin', '-loglevel', 'debug' if vipy.globals.isdebug() else 'quiet').run_async(pipe_stdout=True, pipe_stderr=True)
-                    assert p is not None, "Invalid read pipe"
-                    p.poll()
-                    return p
-                else:
-                    return None
-            
-            def __iter__(self):
-                """Stream individual video frames"""
-                
-                if self._video.isloaded():
-                    # For loaded video, just use the existing iterator for in-memory video
-                    for im in self._video.__iter__():
-                        yield im
-                else:
-                    p = self._read_pipe()
-                    q = queue.Queue(self._queuesize)
-                    (h, w) = self._shape
-                    
-                    def _f_threadloop(pipe, queue, height, width, event):
-                        assert pipe is not None, "Invalid pipe"
-                        assert queue is not None, "invalid queue"
-                        while True:
-                            in_bytes = pipe.stdout.read(height * width * 3)
-                            if not in_bytes:
-                                queue.put(None)
-                                pipe.poll()
-                                pipe.wait()
-                                if pipe.returncode != 0:
-                                    raise ValueError('Stream iterator failed with returncode %d - error "%s"' % (pipe.returncode, str(pipe.stderr.readlines())))
-                                event.wait()
-                                break
-                            else:
-                                queue.put(np.frombuffer(in_bytes, np.uint8).reshape([height, width, 3]))
-
-                    e = threading.Event()                                
-                    t = threading.Thread(target=_f_threadloop, args=(p, q, h, w, e), daemon=True)
-                    t.start()
-
-                    frameindex = 0
-                    while True:                        
-                        img = q.get()
-                        if img is not None:
-                            im = self._video.frame(frameindex, img)
-                            frameindex += 1
-                            yield im
-                        else:
-                            e.set()
-                            break
-                        
-            def __getitem__(self, k):
-                """Retrieve individual frame index - this is inefficient, use __iter__ instead"""
-                return self._video.preview(frame=k)  # this is inefficient
-
-            def write(self, im, flush=False):
-                """Write individual frames to write stream"""
-                
-                assert isinstance(im, vipy.image.Image)
-                if self._shape is None:
-                    self._shape = im.shape()
-                    assert im.channels() == 3, "RGB frames required"
-                    self.__enter__()
-                assert self._write_pipe is not None, "Write stream cannot be initialized"                
-                assert im.shape() == self._shape, "Shape cannot change during writing"
-                self._write_pipe.stdin.write(im.array().astype(np.uint8).tobytes())
-                if flush:
-                    self._write_pipe.stdin.flush()  # do we need this?
-                if isinstance(im, vipy.image.Scene) and len(im.objects()) > 0 and isinstance(self._video, vipy.video.Scene):
-                    for obj in im.objects():
-                        self._video.add(obj, frame=self._frame_index, rangecheck=False)
-                self._frame_index += 1  # assumes that the source image is at the appropriate frame rate for this video
-
-            def clip(self, n, m=1, continuous=False, tracks=True, activities=True, delay=0):
-                """Stream clips of length n such that the yielded video clip contains frame(0+delay) to frame(n+delay), and next contains frame(m+delay) to frame(n+m+delay). 
-
-                Usage examples:
-                
-                >>> for vc in v.stream().clip(n=16, m=2):
-                >>>     # yields video vc with frames [0,16] from v
-                >>>     # then video vc with frames [2,18] from v
-                >>>     # ... finally video with frames [len(v)-n-1, len(v)-1]
-
-                Introducing a delay so that the clips start at a temporal offset from v
-
-                >>> for vc in v.stream().clip(n=8, m=3, delay=1):
-                >>>     # yields video vc with frames [1,9]
-                >>>     # then video vc with frames [4,12] ...
-
-                Args:
-                    n: [int] the length of the clip in frames
-                    m: [int] the stride between clips in frames
-                    delay: [int] The temporal delay in frames for the clip, must be less than n and >= 0
-                    continuous: [bool]  if true, then yield None for the sequential frames not aligned with a stride so that a clip is yielded on every frame
-                    activities: [bool]  if false, then activities from the source video are not copied into the clip
-                    tracks: [bool]  if false, then tracks from the source video are not copied into the clip
-
-                Returns:
-                    An iterator that yields `vipy.video.Video` objects each of length n with startframe += m, starting at frame=delay, such that each video contains the tracks and activities (if requested) for this clip sourced from the shared stream video.
-                """
-                assert isinstance(n, int) and n>0, "Clip length must be a positive integer"
-                assert isinstance(m, int) and m>0, "Clip stride must be a positive integer"
-                assert isinstance(delay, int) and delay >= 0 and delay < n, "Clip delay must be a positive integer less than n"
-                
-                def _f_threadloop(pipe, queue, height, width, video, n, m, continuous, event):
-                    assert self._video.isloaded() or pipe is not None, "invalid pipe"
-                    assert queue is not None, "invalid queue"
-                    frameindex = 0
-                    frames = []
-                    
-                    while True:
-                        if self._video.isloaded():
-                            if frameindex < len(self._video):
-                                frames.append(self._video[frameindex].array())
-                            else:
-                                queue.put( (None, None) )
-                                event.wait()                                
-                                break
-                        else:
-                            in_bytes = pipe.stdout.read(height * width * 3)
-                            if not in_bytes:
-                                queue.put( (None, None) )
-                                pipe.poll()
-                                if pipe.returncode != 0:
-                                    #raise ValueError('Clip stream iterator exited')
-                                    pass
-                                event.wait()
-                                break
-                            else:
-                                frames.append(np.frombuffer(in_bytes, np.uint8).reshape([height, width, 3]))
-
-                        if len(frames) > n:
-                            frames.pop(0)
-                        if ((frameindex+1-delay) % m) == 0 and len(frames) >= n:
-                            # Use frameindex+1 so that we include (0,1), (1,2), (2,3), ... for n=2, m=1
-                            # The delay shifts the clip +delay frames (1,2,3), (3,4,5), ... for n=3, m=2, delay=1
-                            queue.put( (frameindex, video.clear().clone(shallow=True).array(np.stack(frames[-n:]))))  # requires copy, expensive operation                            
-                        elif continuous:
-                            queue.put((frameindex, None))
-                            
-                        frameindex += 1
-
-                p = self._read_pipe()
-                q = queue.Queue(self._queuesize)
-                (h, w) = self._shape                        
-                v = self._video.clone(flushfilter=True).clear().nourl().nofilename()
-                e = threading.Event()                
-                t = threading.Thread(target=_f_threadloop, args=(p, q, h, w, v, n, m, continuous, e), daemon=True)
-                t.start()
-
-                while True:
-                    (k,vc) = q.get()
-                    if k is not None:
-                        # Yield clip such that activities and tracks are relative to frame 0 if the clip
-                        # - self._video is shared and contains the current activities and tracks
-                        # - The frameindex (k) is the frame index in self._video that corresponds to the last frame in the clip.
-                        # - The clip contains n frames from (k-(n-1), k), recall k is zero indexed, n is length which is one indexed so subtract n-1 
-                        # - Offset all activities and tracks by -(k-(n-1)) so that they are relative to frame 0 of clip
-                        # - Truncate is inclusive, so use n-1 as the last frame
-                        yield ((vc.activities([a.clone().offset(-(k-(n-1))).truncate(0,n-1) for (ak,a) in self._video.activities().items() if a.during_interval(k-(n-1), k, inclusive=False)] if activities else []) 
-                                .tracks([t.clone(k-(n-1), k).offset(-(k-(n-1))).truncate(0,n-1) for (tk,t) in self._video.tracks().items() if t.during_interval(k-(n-1), k)] if tracks else []))
-                               if (vc is not None and isinstance(vc, vipy.video.Scene)) else vc)
-                    else:
-                        e.set()
-                        break
-                    
-            def batch(self, n):
-                """Stream batches of length n such that each batch contains frames [0,n], [n+1, 2n], ...  Last batch will be ragged.
-
-                .. warning:: Unlike clip(), this method currently does not support activities and tracks.  The batch will contain pixels only. 
-                """
-                assert isinstance(n, int) and n>0, "batch length must be a positive integer"
-
-                def _f_threadloop(pipe, queue, height, width, video, n, event):
-                    assert self._video.isloaded() or pipe is not None, "invalid pipe"
-                    assert queue is not None, "invalid queue"
-                    frameindex = 0
-                    frames = []
-
-                    while True:
-                        if self._video.isloaded():
-                            if frameindex < len(self._video):
-                                frames.append(self._video[frameindex].array())
-                            else:
-                                if len(frames) > 0:
-                                    queue.put((frameindex, video.clear().clone(shallow=True).array(np.stack(frames))))                                
-                                queue.put( (None, None) )
-                                event.wait()                                
-                                break
-                        else:                            
-                            in_bytes = pipe.stdout.read(height * width * 3)
-                            if not in_bytes:
-                                if len(frames) > 0:
-                                    queue.put((frameindex, video.clear().clone(shallow=True).array(np.stack(frames))))
-                                queue.put((None, None))
-                                pipe.poll()
-                                if pipe.returncode != 0:
-                                    #raise ValueError('Batch stream iterator exited')
-                                    pass
-                                event.wait()
-                                break
-                            else:
-                                frames.append(np.frombuffer(in_bytes, np.uint8).reshape([height, width, 3]))
-                            
-                        if len(frames) == n:
-                            queue.put( (frameindex, video.clear().clone(shallow=True).array(np.stack(frames))) )  # requires copy, expensive operation                            
-                            frames = []
-                            
-                        frameindex += 1
-
-                p = self._read_pipe()
-                q = queue.Queue(self._queuesize)
-                (h, w) = self._shape                        
-                v = self._video.clone(flushfilter=True).clear().nourl().nofilename()
-                e = threading.Event()
-                t = threading.Thread(target=_f_threadloop, args=(p, q, h, w, v, n, e), daemon=True)
-                t.start()
-                
-                while True:
-                    (k,vb) = q.get()
-                    if k is not None:
-                        yield vb  # FIXME: should clone shift and truncate activities/tracks
-                    else:
-                        e.set()
-                        break
-
-            def frame(self, n=0):
-                """Stream individual frames of video with negative offset n to the stream head. If n=-30, this will return a frame 30 frames ago"""
-                assert isinstance(n, int) and n<=0, "Frame offset must be non-positive integer"
-                frames = []
-                for (k,im) in enumerate(self):
-                    frames.append(im)                    
-                    imout = frames[0]
-                    frames.pop(0) if len(frames) == abs(n) else None
-                    yield imout
-                                          
-        return Stream(self)  # do not clone
-=======
         return Stream(self, bufsize=bufsize, write=write, overwrite=overwrite)  # do not clone
->>>>>>> 78a40442
 
 
     def clear(self):
