import os
import sys
import dill
from vipy.globals import print
from vipy.util import remkdir, tempMP4, isurl, \
    isvideourl, templike, tempjpg, filetail, tempdir, isyoutubeurl, try_import, isnumpy, temppng, \
    istuple, islist, isnumber, tolist, filefull, fileext, isS3url, totempdir, flatlist, tocache, premkdir, writecsv, iswebp, ispng, isgif, filepath, Stopwatch, toextension, isjsonfile, isRTSPurl, isRTMPurl
from vipy.image import Image
import vipy.geometry
import vipy.math
import vipy.image
import vipy.downloader
import copy
import numpy as np
import ffmpeg
import urllib.request
import urllib.error
import urllib.parse
import http.client as httplib
import io
import matplotlib.pyplot as plt
import PIL.Image
import warnings
import shutil
import types
import uuid
import platform
import time
from io import BytesIO
import itertools
import vipy.globals
import vipy.activity
import hashlib
from pathlib import PurePath
import queue 
import threading
from concurrent.futures import ThreadPoolExecutor
import collections


try:
    import ujson as json  # faster
except ImportError:
    import json
    
    
ffmpeg_exe = shutil.which('ffmpeg')
has_ffmpeg = ffmpeg_exe is not None and os.path.exists(ffmpeg_exe)
ffprobe_exe = shutil.which('ffprobe')        
has_ffprobe = ffprobe_exe is not None and os.path.exists(ffprobe_exe)
ffplay_exe = shutil.which('ffplay')        
has_ffplay = ffplay_exe is not None and os.path.exists(ffplay_exe)


class Stream(object):
    """vipy.video.Stream class. 

    * This is designed to be accessed as `vipy.video.Video.stream`.
    """
    def __init__(self, v, queuesize, write, overwrite, bitrate=None, buffered=False, bufsize=256, rebuffered=False):
        self._video = v   # do not clone
        self._write_pipe = None
        self._vcodec = 'libx264'
        self._bitrate = bitrate  # e.g. '2000k', recommended settings for live streaming
        self._framerate = self._video.framerate()
        self._outfile = self._video.filename()
        self._write = write or overwrite               
        assert self._write is False or (overwrite is True or not os.path.exists(self._outfile)), "Output file '%s' exists - Writable stream cannot overwrite existing video file unless overwrite=True" % self._outfile
        if overwrite and os.path.exists(self._outfile):
            os.remove(self._outfile)                
        self._shape = self._video.shape() if (not self._write) or (self._write and self._video.canload()) else None  # shape for write can be defined by first frame
        assert (write is True or overwrite is True) or self._shape is not None, "Invalid video '%s'" % (str(v))
        self._queuesize = queuesize
        self._bufsize = bufsize
        self._buffered = buffered
        self._rebuffered = rebuffered        
        assert self._bufsize >= 1
        
    def __enter__(self):
        """Write pipe context manager"""
        assert self._write, "invalid parameters for write only context manager"

        if self._shape is not None:
            (height, width) = self._shape
            outfile = self._outfile if self._outfile is not None else self._url  # may be youtube/twitch live stream
            outrate = 30 if vipy.util.isRTMPurl(outfile) else self._video.framerate()
            fiv = (ffmpeg.input('pipe:', format='rawvideo', pix_fmt='rgb24', s='{}x{}'.format(width, height), r=self._video.framerate()) 
                   .filter('pad', 'ceil(iw/2)*2', 'ceil(ih/2)*2'))
            fi = ffmpeg.concat(fiv.filter('fps', fps=30, round='up'), ffmpeg.input('anullsrc', f='lavfi'), v=1, a=1) if isRTMPurl(outfile) else fiv  # empty audio for youtube-live
<<<<<<< HEAD
            fo = (fi.output(filename=self._outfile if self._outfile is not None else self._url,
                            pix_fmt='yuv420p',
                            vcodec=self._vcodec,
                            video_bitrate='2000k',
                            f='flv' if vipy.util.isRTMPurl(outfile) else vipy.util.fileext(outfile, withdot=False),
                            g=2*outrate)
=======
            kwargs = {'video_bitrate':self._bitrate} if self._bitrate is not None else {}
            fo = (fi.output(filename=self._outfile if self._outfile is not None else self._url,
                            pix_fmt='yuv420p',
                            vcodec=self._vcodec,
                            f='flv' if vipy.util.isRTMPurl(outfile) else vipy.util.fileext(outfile, withdot=False),
                            g=2*outrate,
                            **kwargs)                              
>>>>>>> 2c30e97d
                  .overwrite_output() 
                  .global_args('-cpuflags', '0', '-loglevel', 'quiet' if not vipy.globals.isdebug() else 'debug'))
            self._write_pipe = fo.run_async(pipe_stdin=True)
                    
        self._writeindex = 0
        return self
            
    def __exit__(self, type, value, tb):
        """Write pipe context manager
                
        ..note:: This is triggered on ctrl-c as the last step for cleanup
        """
        if self._write_pipe is not None:
            self._write_pipe.stdin.close()
            self._write_pipe.wait()
            del self._write_pipe
            self._write_pipe = None
        if type is not None:
            raise
        return self
                
    def __call__(self, im):
        """alias for write()"""
        return self.write(im)

    def _read_pipe(self):
        if not self._video.isloaded():
            p = self._video._ffmpeg.output('pipe:', format='rawvideo', pix_fmt='rgb24').global_args('-nostdin', '-loglevel', 'debug' if vipy.globals.isdebug() else 'quiet').run_async(pipe_stdout=True, pipe_stderr=True)
            assert p is not None, "Invalid read pipe"
            p.poll()
            return p
        else:
            return None

    def framerate(self):
        return self._video.framerate()
    
    def __iter__(self):
        """Stream individual video frames"""
        try:
            if self._video.isloaded():
                # For loaded video, just use the existing iterator for in-memory video
                for k in range(len(self._video)): 
                    #self._video._currentframe = k   # current frame owned by first iterator
                    yield self._video[k]

            elif not self._buffered or self._rebuffered or (self._buffered and not self._video.hasattribute('__stream_buffer')):
                # First stream iterator: read from video and store in framebuffer for all other iterators to access
                if self._rebuffered or (self._buffered and not self._video.hasattribute('__stream_buffer')):
                    self._video.attributes['__stream_buffer'] = []
                
                p = self._read_pipe()
                q = queue.Queue(self._queuesize)
                (h, w) = self._shape
                
                def _f_threadloop(pipe, queue, height, width, event):
                    assert pipe is not None, "Invalid pipe"
                    assert queue is not None, "invalid queue"
                    while True:
                        in_bytes = pipe.stdout.read(height * width * 3)
                        if not in_bytes:
                            queue.put(None)
                            pipe.poll()
                            pipe.wait()
                            if pipe.returncode != 0:
                                raise ValueError('Stream iterator exited with returncode %d' % (pipe.returncode))
                            event.wait()
                            break
                        else:
                            queue.put(np.frombuffer(in_bytes, np.uint8).reshape([height, width, 3]))

                e = threading.Event()                                
                t = threading.Thread(target=_f_threadloop, args=(p, q, h, w, e), daemon=True)
                t.start()
                
                #self._video._currentframe = 0
                k = 0
                b = self._video.attributes['__stream_buffer'] if (self._buffered or self._rebuffered) else None
                while True:                        
                    img = q.get()
                    if img is not None:
                        if self._buffered or self._rebuffered:
                            b.append( (k,img) ) 
                        if b is not None and len(b) >= self._bufsize:
                            b.pop(0)                           
                        im = self._video.frame(k, img)
                        yield im
                        #self._video._currentframe += 1  # current frame owned by first iterator
                        k += 1
                    else:
                        e.set()
                        break            

            elif self._buffered and self._video.hasattribute('__stream_buffer'):
                i = -1 
                while self._video.hasattribute('__stream_buffer'):
                    (j,img) = self._video.attributes['__stream_buffer'][-1]
                    if i < j:
                        yield self._video.frame(j, img)
                        i = j
                    else:
                        time.sleep(0.01)  # yuck, can't use Queue.get() because objects in self._video must be pickleable
            else:
                raise  # should never get here    

        except StopIteration:
            self._video.delattribute('__stream_buffer')  # reset me
        finally:
            self._video.delattribute('__stream_buffer')  # reset me            
            
        
    def __getitem__(self, k):
        """Retrieve individual frame index - this is inefficient, use __iter__ instead"""
        return self._video.preview(frame=k)  # this is inefficient

    def write(self, im, flush=False):
        """Write individual frames to write stream"""
                
        assert isinstance(im, vipy.image.Image)
        if self._shape is None:
            self._shape = im.shape()
            assert im.channels() == 3, "RGB frames required"
            self.__enter__()
        assert self._write_pipe is not None, "Write stream cannot be initialized"                
        assert im.shape() == self._shape, "Shape cannot change during writing"
        self._write_pipe.stdin.write(im.array().astype(np.uint8).tobytes())
        if flush:
            self._write_pipe.stdin.flush()  # do we need this?
        if isinstance(im, vipy.image.Scene) and len(im.objects()) > 0 and isinstance(self._video, vipy.video.Scene):
            for obj in im.objects():
                self._video.add(obj, frame=self._writeindex, rangecheck=False)
        self._writeindex += 1  # assumes that the source image is at the appropriate frame rate for this video

    def clip(self, n, m=1, continuous=False, tracks=True, activities=True, delay=0):
        """Stream clips of length n such that the yielded video clip contains frame(0+delay) to frame(n+delay), and next contains frame(m+delay) to frame(n+m+delay). 
            
        Usage examples:
                
        >>> for vc in v.stream().clip(n=16, m=2):
        >>>     # yields video vc with frames [0,16] from v
        >>>     # then video vc with frames [2,18] from v
        >>>     # ... finally video with frames [len(v)-n-1, len(v)-1]
            
        Introducing a delay so that the clips start at a temporal offset from v

        >>> for vc in v.stream().clip(n=8, m=3, delay=1):
        >>>     # yields video vc with frames [1,9]
        >>>     # then video vc with frames [4,12] ...

        Args:
        n: [int] the length of the clip in frames
        m: [int] the stride between clips in frames
        delay: [int] The temporal delay in frames for the clip, must be less than n and >= 0
        continuous: [bool]  if true, then yield None for the sequential frames not aligned with a stride so that a clip is yielded on every frame
        activities: [bool]  if false, then activities from the source video are not copied into the clip
        tracks: [bool]  if false, then tracks from the source video are not copied into the clip

        Returns:
            An iterator that yields `vipy.video.Video` objects each of length n with startframe += m, starting at frame=delay, such that each video contains the tracks and activities (if requested) for this clip sourced from the shared stream video.
        """
        assert isinstance(n, int) and n>0, "Clip length must be a positive integer"
        assert isinstance(m, int) and m>0, "Clip stride must be a positive integer"
        assert isinstance(delay, int) and delay >= 0 and delay < n, "Clip delay must be a positive integer less than n"
        vc = self._video.clone(flushfilter=True).clear().nourl().nofilename()    
        
        frames = []
        for (k,im) in enumerate(self):
            frames.append(im)
            
            if len(frames) > n:
                frames.pop(0)
            if ((k + 1 - delay) % m) == 0 and len(frames) >= n:                    
                # Use frameindex+1 so that we include (0,1), (1,2), (2,3), ... for n=2, m=1
                # The delay shifts the clip +delay frames (1,2,3), (3,4,5), ... for n=3, m=2, delay=1                
                vc = vc.clear().clone(shallow=True).fromframes(frames[-n:])   # requires copy, expensive operation                            
                yield ((vc.activities([a.clone().offset(-(k-(n-1))).truncate(0,n-1) for (ak,a) in self._video.activities().items() if a.during_interval(k-(n-1), k, inclusive=False)] if activities else []) 
                        .tracks([t.clone(k-(n-1), k).offset(-(k-(n-1))).truncate(0,n-1) for (tk,t) in self._video.tracks().items() if t.during_interval(k-(n-1), k)] if tracks else []))
                       if (vc is not None and isinstance(vc, vipy.video.Scene)) else vc)
            elif continuous:
                yield None

                
    def batch(self, n, continuous=False):
        """Stream batches of length n such that each batch contains frames [0,n], [n+1, 2n], ...  Last batch will be ragged.
            
        .. warning:: Unlike clip(), this method currently does not support activities and tracks.  The batch will contain pixels only. 
        """
        return self.clip(n=n, m=n, continuous=continuous)


    def frame(self, delay=0):
        """Stream individual frames of video with negative offset n to the stream head. If n=-30, this will return a frame 30 frames ago"""
        assert isinstance(delay, int) and delay >= 0, "Frame delay must be non-positive integer"        
        n = -delay
        frames = []
        i = 0
        for (k,im) in enumerate(self):
            frames.append( (k,im) )
            (kout, imout) = frames[0]
            frames.pop(0) if len(frames) > abs(n) else None
            #self._video._currentframe = k
            i = k
            yield self._video.frame(kout, imout.array()) if len(frames) == delay  else None   # refetch for track interpolation
            


class Video(object):
    """ vipy.video.Video class

    The vipy.video class provides a fluent, lazy interface for representing, transforming and visualizing videos.
    The following constructors are supported:

    >>> vid = vipy.video.Video(filename='/path/to/video.ext')

    Valid video extensions are those that are supported by ffmpeg ['.avi','.mp4','.mov','.wmv','.mpg', 'mkv', 'webm'].

    >>> vid = vipy.video.Video(url='https://www.youtube.com/watch?v=MrIN959JuV8')
    >>> vid = vipy.video.Video(url='http://path/to/video.ext', filename='/path/to/video.ext')

    Youtube URLs are downloaded to a temporary filename, retrievable as vid.download().filename().  If the environment
    variable 'VIPY_CACHE' is defined, then videos are saved to this directory rather than the system temporary directory.
    If a filename is provided to the constructor, then that filename will be used instead of a temp or cached filename.
    URLs can be defined as an absolute URL to a video file, or to a site supported by 'youtube-dl' (https://ytdl-org.github.io/youtube-dl/supportedsites.html)

    >>> vid = vipy.video.Video(url='s3://BUCKET.s3.amazonaws.com/PATH/video.ext')

    If you set the environment variables VIPY_AWS_ACCESS_KEY_ID and VIPY_AWS_SECRET_ACCESS_KEY, then this will download videos directly from S3 using boto3 and store in VIPY_CACHE.
    Note that the URL protocol should be 's3' and not 'http' to enable keyed downloads.  

    >>> vid = vipy.video.Video(array=array, colorspace='rgb')
    
    The input 'array' is an NxHxWx3 numpy array corresponding to an N-length list of HxWx3 uint8 numpy array which is a single frame of pre-loaded video
    Note that some video transformations are only available prior to load(), and the array() is assumed immutable after load().

    >>> frames = [im for im in vipy.video.RandomVideo()]
    >>> vid = vipy.video.Video(frames=frames)

    The input can be an RTSP video stream.  Note that streaming is most efficiently performed using `vipy.video.Scene`.  The URL must contain the 'rtsp://' url scheme.  
    You can experiment with this using the free Periscope H.264 RTSP App (https://apps.apple.com/us/app/periscope-hd-h-264-rtsp-cam/id1095600218)

    >>> vipy.video.Scene(url='rtsp://127.0.0.1:8554/live.sdp').show()
    >>> for im in vipy.video.Scene(url='rtsp://127.0.0.1:8554/live.sdp').stream():
    >>>     print(im)

    See also 'pip install heyvi' 

    Args:
        filename: [str] The path to a video file.  
        url: [str] The URL to a video file.  If filename is not provided, then a random filename is assigned in VIPY_CACHE on download
        framerate: [float] The framerate of the video file.  This is required.  You can introspect this using ffprobe.
        attributes: [dict]  A user supplied dictionary of metadata about this video.
        colorspace: [str] Must be in ['rgb', 'float']
        array: [numpy] An NxHxWxC numpy array for N frames each HxWxC shape
        startframe: [int]  A start frame to clip the video
        endframe: [int] An end frame to clip the video
        startsec: [float] A start time in seconds to clip the video (this requires setting framerate)
        endsec: [float] An end time in seconds to clip the video (this requires setting framerate)
        frames: [list of `vipy.image.Image`] A list of frames in the video
        probeshape: [bool] If true, then probe the shape of the video from ffprobe to avoid an explicit preview later.  This can speed up loading in some circumstances.

    """
    def __init__(self, filename=None, url=None, framerate=30.0, attributes=None, array=None, colorspace=None, startframe=None, endframe=None, startsec=None, endsec=None, frames=None, probeshape=False):
        self._url = None
        self._filename = None
        self._array = None
        self._colorspace = None
        self._ffmpeg = None
        self._framerate = None

        self.attributes = attributes if attributes is not None else {}
        assert isinstance(self.attributes, dict), "Attributes must be a python dictionary"
        assert filename is not None or url is not None or array is not None or frames is not None, 'Invalid constructor - Requires "filename", "url" or "array" or "frames"'
        assert not isurl(filename)
        
        # FFMPEG installed?
        if not has_ffmpeg:
            warnings.warn('"ffmpeg" executable not found on path, this is required for vipy.video - Install from http://ffmpeg.org/download.html')

        # Constructor clips
        startframe = startframe if startframe is not None else (0 if endframe is not None else startframe)
        assert (startsec is not None and endsec is not None) or (startsec is None and endsec is None), "Invalid input - (startsec,endsec) are both required"        
        (self._startframe, self._endframe) = (None, None)  # __repr__ only
        (self._startsec, self._endsec) = (None, None)  # __repr__ only (legacy, no longer used)

        # Input filenames
        if url is not None:
            assert isurl(url), 'Invalid URL "%s" ' % url
            self._url = url
        if filename is not None:
            self._filename = os.path.normpath(os.path.expanduser(filename))
        elif self._url is not None:
            if isS3url(self._url):
                self._filename = totempdir(self._url)  # Preserve S3 Object ID
            elif isRTSPurl(self._url) or isRTMPurl(self._url):
                # https://ffmpeg.org/ffmpeg-protocols.html#rtsp                
                self._filename = self._url                
            elif isvideourl(self._url):
                self._filename = templike(self._url)
            elif isyoutubeurl(self._url):
                self._filename = os.path.join(tempdir(), '%s' % self._url.split('?')[1].split('&')[0])
            else:
                self._filename = totempdir(self._url)  
            if vipy.globals.cache() is not None and self._filename is not None and not isRTSPurl(self._filename) and not isRTMPurl(self._filename):
                self._filename = os.path.join(remkdir(vipy.globals.cache()), filetail(self._filename))

        # Initial video shape: useful to avoid preview()
        self._ffmpeg = ffmpeg.input(self.filename())  # restore, no other filters        
        if probeshape and (frames is None and array is None) and has_ffprobe and self.hasfilename():
            self.shape(self.probeshape())
        else:
            self._shape = None  # preview() on shape()
            
        # Video filter chain
        if framerate is not None:
            if array is None and frames is None:
                self.framerate(framerate)
            self._framerate = framerate        
        if startframe is not None:
            self.clip(startframe, endframe)  
        if startsec is not None:
            # WARNING: if the user does not supply the correct framerate for the video, then this will be wrong since these are converted to frames 
            self.clip(int(round(startsec/self.framerate())), int(round(endsec/self.framerate())) if endsec is not None else None)

            
        # Array input
        assert not (array is not None and frames is not None)
        if array is not None:
            self.array(array)
            self.colorspace(colorspace)
        elif frames is not None and (isinstance(frames, list) or isinstance(frames, tuple)) and all([isinstance(im, vipy.image.Image) for im in frames]):
            self.fromframes(frames)
        elif frames is not None and (isinstance(frames, list) or isinstance(frames, tuple)) and all([isinstance(im, str) and os.path.exists(im) for im in frames]):
            self.fromframes([vipy.image.Image(filename=f) for f in frames])
        elif frames is not None and (isinstance(frames, str) and os.path.isdir(frames)):
            self.fromdirectory(frames)
            
    @classmethod
    def cast(cls, v):
        """Cast a conformal video object to a `vipy.video.Video` object.
        
        This is useful for downcasting superclasses.

        >>> vs = vipy.video.RandomScene()
        >>> v = vipy.video.Video.cast(vs)

        """
        assert isinstance(v, vipy.video.Video), "Invalid input - must be derived from vipy.video.Video"
        v.__class__ = vipy.video.Video
        return v
            
    @classmethod
    def from_json(cls, s):
        """Import a json string as a `vipy.video.Video` object.

        This will perform a round trip from a video to json and back to a video object.
        This same operation is used for serialization of all vipy objects to JSON for storage.

        >>> v = vipy.video.Video.from_json(vipy.video.RandomVideo().json())

        """
        
        d = json.loads(s) if not isinstance(s, dict) else s
        v = cls(filename=d['_filename'],
                url=d['_url'],
                framerate=d['_framerate'],
                array=np.array(d['_array']) if d['_array'] is not None else None,
                colorspace=d['_colorspace'],
                attributes=d['attributes'],
                startframe=d['_startframe'],
                endframe=d['_endframe'],
                startsec=d['_startsec'],
                endsec=d['_endsec'])
        v._ffmpeg = v._from_ffmpeg_commandline(d['_ffmpeg'])
        return v.filename(d['_filename']) if d['_filename'] is not None else v.nofilename()

    def __repr__(self):
        strlist = []
        if self.isloaded():
            strlist.append("height=%d, width=%d, frames=%d, color=%s" % (self.height(), self.width(), len(self), self.colorspace()))
        if self.filename() is not None:
            strlist.append('filename="%s"' % self.filename())
        if self.hasurl():
            strlist.append('url="%s"' % self.url())
        if not self.isloaded() and self._startframe is not None and self._endframe is not None:
            strlist.append('clip=(%d,%d)' % (self._startframe, self._endframe))
        if not self.isloaded() and self._startframe is not None and self._endframe is None:
            strlist.append('clip=(%d,)' % (self._startframe))
        if self._framerate is not None:
            strlist.append('fps=%1.1f' % float(self._framerate))
        return str('<vipy.video: %s>' % (', '.join(strlist)))

    def __len__(self):
        """Number of frames in the video if loaded, else zero.  
        
        .. notes:: Do not automatically trigger a load, since this can interact in unexpected ways with other tools that depend on fast __len__()
        """
        if not self.isloaded():
            warnings.warn('Load() video to see number of frames - Returning zero')  # should this just throw an exception?
        return len(self.array()) if self.isloaded() else 0

    def __getitem__(self, k):
        """Alias for `vipy.video.Video.frame`"""
        return self.frame(k)

    def metadata(self):
        """Return a dictionary of metadata about this video.

        This is an alias for the 'attributes' dictionary. 
        """
        return self.attributes

    def sanitize(self):
        """Remove all private keys from the attributes dictionary.
        
        The attributes dictionary is useful storage for arbitrary (key,value) pairs.  However, this storage may contain sensitive information that should be scrubbed from the video before serialization.  As a general rule, any key that is of the form '__keyname' prepended by two underscores is a private key.  This is analogous to private or reserved attributes in the python lanugage.  Users should reserve these keynames for those keys that should be sanitized and removed before any seerialization of this object.
        
        >>> assert self.setattribute('__mykey', 1).sanitize().hasattribute('__mykey') == False

        """
        if self._has_private_attribute():
            self.attributes = {k:v for (k,v) in self.attributes.items() if not k.startswith('__')}
        return self
        
        
    def videoid(self, newid=None):
        """Return a unique video identifier for this video, as specified in the 'video_id' attribute, or by SHA1 hash of the `vipy.video.Video.filename` and `vipy.video.Video.url`.

        Args:
            newid: [str] If not None, then update the video_id as newid. 

        Returns:
            The video ID if newid=None else self

        .. note::
            - If the video filename changes (e.g. from transformation), and video_id is not set in self.attributes, then the video ID will change.
            - If a video does not have a filename or URL or a video ID in the attributes, then this will return None
            - To preserve a video ID independent of transformations, set self.setattribute('video_id', ${MY_ID}), or pass in newid
        """
        if newid is not None:
            self.setattribute('video_id', newid)
            return self
        else:
            return self.attributes['video_id'] if 'video_id' in self.attributes else (hashlib.sha1(str(str(self.filename())+str(self.url())).encode("UTF-8")).hexdigest() if (self.filename() is not None or self.url() is not None) else None)
        

    def frame(self, k, img=None):
        """Return the kth frame as an `vipy.image Image` object"""        
        assert isinstance(k, int) and k>=0, "Frame index must be non-negative integer"
        return Image(array=img if img is not None else (self._array[k] if self.isloaded() else self.preview(k).array()), colorspace=self.colorspace())       
        
    def __iter__(self):
        """Iterate over video, yielding read only frames.
        
        >>> for im in vipy.video.RandomScene():
        >>>     print(im)

        """
        return self.stream().__iter__()
        
    def store(self):
        """Store the current video file as an attribute of this object.  

        Useful for archiving an object to be fully self contained without any external references.  

        >>> v == v.store().restore(v.filename()) 
        
        .. note::
        -Remove this stored video using unstore()
        -Unpack this stored video and set up the video chains using restore() 
        -This method is more efficient than load() followed by pkl(), as it stores the encoded video as a byte string.
        -Useful for creating a single self contained object for distributed processing.  
        """
        assert self.hasfilename(), "Video file not found"
        with open(self.filename(), 'rb') as f:
            self.attributes['__video__'] = f.read()
        return self

    def unstore(self):
        """Delete the currently stored video from `vipy.video.Video.store"""
        return self.delattribute('__video__')

    def restore(self, filename):
        """Save the currently stored video as set using `vipy.video.Video.store` to filename, and set up filename"""
        assert self.hasattribute('__video__'), "Video not stored"
        with open(filename, 'wb') as f:
            f.write(self.attributes['__video__'])
        return self.filename(filename)                

    @classmethod
    def concatenate(cls, videos, outfile, framerate=30, youtube_chapters=None):
        """Temporally concatenate a sequence of videos into a single video stored in outfile.
        
        >>> (v1, v2, v3) = (vipy.video.RandomVideo(128,128,32), vipy.video.RandomVideo(128,128,32), vipy.video.RandomVideo(128,128,32))
        >>> vc = vipy.video.Video.concatenate((v1, v2, v3), 'concatenated.mp4', youtube_chapters=lambda v: v.category())

        In this example, vc will point to concatenated.mp4 which will contain (v1,v2,v3) concatenated temporally .  

        Input:
            videos: a single video or an iterable of videos of type `vipy.video.Video` or an iterable of video files
            outfile: the output filename to store the concatenation. 
            youtube_chapters [bool, callable]:  If true, output a string that can be used to define the start and end times of chapters if this video is uploaded to youtube.  The string output should be copied to the youtube video description in order to enable chapters on playback.  This argument will default to the string representation ofo the video, but you may also pass a callable of the form: 'youtube_chapters=lambda v: str(v)' which will output the provided string for each video chapter.  A useful lambda is 'youtube_chapters=lambda v: v.category()'
            framerate [float]: The output frame rate of outfile

        Returns:
            A `vipy.video.Video` object with filename()=outfile, such that outfile contains the temporal concatenation of pixels in (self, videos).
        
        .. note::
        -self will not be modified, this will return a new `vipy.video.Video` object.
        -All videos must be the same shape().  If the videos are different shapes, you must pad them to a common size equal to self.shape().  Try `vipy.video.Video.zeropadlike`.
        -The output video will be at the framerate of self.framerate().
        -if you want to concatenate annotations, call `vipy.video.Scene.annotate` first on the videos to save the annotations into the pixels, then concatenate.
        """

        assert len(tolist(videos))>0 and (all([isinstance(v, vipy.video.Video) for v in tolist(videos)]) or all([os.path.exists(f) and vipy.util.isvideofile(f) for f in tolist(videos)]))
        vi = tolist(videos) if all([isinstance(v, vipy.video.Video) for v in tolist(videos)]) else [cls(filename=f) for f in tolist(videos)]

        assert all([vij.shape() == vik.shape() for vij in vi for vik in vi]), "Video shapes must all the same, try padding"
        vo = cls(filename=outfile, framerate=vi[0].framerate())
        with vo.stream(overwrite=True) as s:
            for v in vi:
                for im in v.clone().framerate(framerate).stream():
                    s.write(im)

        if youtube_chapters is not None:        
            f = youtube_chapters if callable(youtube_chapters) else lambda v: str(v).replace('<','').replace('>','')  # angle brackets not allowed
            print('[vipy.video.concatenate]: Copy the following into the video Description after uploading the videofile "%s" to YouTube to enable chapters on playback.\n' % outfile)
            print('\n'.join(['%s  %s' % (vipy.util.seconds_to_MMSS_colon_notation(int(s)), str(f(v))) for (s,v) in zip(np.cumsum([0] + [v.duration() for v in vi][:-1]), vi)])); print('\n')
            if any([v.duration() < 10 for v in vi]):
                warnings.warn('YouTube chapters must be a minimum duration of 10 seconds')
        return vo
    

    def stream(self, write=False, overwrite=False, queuesize=1024, bitrate=None, buffered=False, rebuffered=False):
        """Iterator to yield groups of frames streaming from video.

        A video stream is a real time iterator to read or write from a video.  Streams are useful to group together frames into clips that are operated on as a group.

        The following use cases are supported:

        >>> v = vipy.video.RandomScene()

        Stream individual video frames lagged by 10 frames and 20 frames

        >>> for (im1, im2) in zip(v.stream().frame(n=-10), v.stream().frame(n=-20)):
        >>>     print(im1, im2)
        
        Stream overlapping clips such that each clip is a video n=16 frames long and starts at frame i, and the next clip is n=16 frames long and starts at frame i=i+m

        >>> for vc in v.stream().clip(n=16, m=4):
        >>>     print(vc)

        Stream non-overlapping batches of frames such that each clip is a video of length n and starts at frame i, and the next clip is length n and starts at frame i+n

        >>> for vb in v.stream().batch(n=16):
        >>>     print(vb)        

        Create a write stream to incrementally add frames to long video.  

        >>> vi = vipy.video.Video(filename='/path/to/output.mp4')
        >>> vo = vipy.video.Video(filename='/path/to/input.mp4')
        >>> with vo.stream(write=True) as s:
        >>>     for im in vi.stream():
        >>>         s.write(im)  # manipulate pixels of im, if desired

        Create a 480p YouTube live stream from an RTSP camera at 5Hz 
        
        >>> vo = vipy.video.Scene(url='rtmp://a.rtmp.youtube.com/live2/$SECRET_STREAM_KEY')
        >>> vi = vipy.video.Scene(url='rtsp://URL').framerate(5)
        >>> with vo.framerate(5).stream(write=True, bitrate='1000k') as s:
        >>>     for im in vi.framerate(5).resize(cols=854, rows=480):
        >>>         s.write(im)

        Args:
            write: [bool]  If true, create a write stream
            overwrite: [bool]  If true, and the video output filename already exists, overwrite it
            bufsize: [int]  The maximum queue size for the pipe thread.  
            bitrate: [str] The ffmpeg bitrate of the output encoder for writing, written like '2000k'

        Returns:
            A Stream object

        ..note:: Using this iterator may affect PDB debugging due to stdout/stdin redirection.  Use ipdb instead.

        """
        return Stream(self, queuesize=queuesize, write=write, overwrite=overwrite, bitrate=bitrate, buffered=buffered, rebuffered=rebuffered)  # do not clone


    def clear(self):
        """no-op for `vipy.video.Video` object, used only for `vipy.video.Scene`"""
        return self
    
    def bytes(self):
        """Return a bytes representation of the video file"""
        assert self.hasfilename(), "Invalid filename"
        with open(self.filename(), 'rb') as f:
            data = io.BytesIO(f.read())
        return str(data.read()).encode('UTF-8')
    
    def frames(self):
        """Alias for __iter__()"""
        return self.__iter__()
                
    def framelist(self):
        return list(self.frames())

    def _update_ffmpeg_seek(self, timestamp_in_seconds=0, offset=0):
        if timestamp_in_seconds == 0 and offset == 0:
            return self
        nodes = ffmpeg.nodes.get_stream_spec_nodes(self._ffmpeg)
        sorted_nodes, outgoing_edge_maps = ffmpeg.dag.topo_sort(nodes)
        for n in sorted_nodes:
            if 'input' == n.__dict__['name']:
                if 'ss' not in n.__dict__['kwargs']:
                    n.__dict__['kwargs']['ss'] = 0
                if timestamp_in_seconds == 0:
                    n.__dict__['kwargs']['ss'] = n.__dict__['kwargs']['ss'] + offset
                else: 
                    n.__dict__['kwargs']['ss'] = timestamp_in_seconds + offset                   
                return self
        raise ValueError('invalid ffmpeg argument "%s" -> "%s"' % ('ss', timestamp_in_seconds))

        
    def _update_ffmpeg(self, argname, argval, node_name=None):
        """Update the ffmpeg filter chain to overwrite the (argname, argval) elements. 

        Useful for fine-tuning a filter chain without rewwriring the whole thing.
        """
        nodes = ffmpeg.nodes.get_stream_spec_nodes(self._ffmpeg)
        sorted_nodes, outgoing_edge_maps = ffmpeg.dag.topo_sort(nodes)
        for n in sorted_nodes:
            if argname in n.__dict__['kwargs'] or node_name == n.__dict__['name']:
                n.__dict__['kwargs'][argname] = argval
                return self
        raise ValueError('invalid ffmpeg argument "%s" -> "%s"' % (argname, argval))
               
    def _ffmpeg_commandline(self, f=None):
        """Return the ffmpeg command line string that will be used to process the video"""
        cmd = f.compile() if f is not None else self._ffmpeg.output('dummyfile').compile()
        for (k,c) in enumerate(cmd):
            if c is None:
                cmd[k] = str(c)
            elif 'filter' in c:
                cmd[k+1] = '"%s"' % str(cmd[k+1])
            elif 'map' in c:
                cmd[k+1] = '"%s"' % str(cmd[k+1])
        return str(' ').join(cmd)

    def commandline(self):
        """Return the equivalent ffmpeg command line string that will be used to transcode the video.
        
           This is useful for introspecting the complex filter chain that will be used to process the video.  You can try to run this command line yourself for debugging purposes, by replacing 'dummyfile' with an appropriately named output file.
        """        
        return self._ffmpeg_commandline()
    
    def _from_ffmpeg_commandline(self, cmd, strict=False):
        """Convert the ffmpeg command line string (e.g. from `vipy.video.Video.commandline`) to the corresponding ffmpeg-python filter chain and update self"""
        args = copy.copy(cmd).replace(str(self.filename()), 'FILENAME').split(' ')  # filename may contain spaces
        
        assert args[0] == 'ffmpeg', "Invalid FFMEG commmand line '%s'" % cmd
        assert args[1] == '-i' or (args[3] == '-i' and args[1] == '-ss'), "Invalid FFMEG commmand line '%s'" % cmd
        assert args[-1] == 'dummyfile', "Invalid FFMEG commmand line '%s'" % cmd
        assert len(args) >= 4, "Invalid FFMEG commmand line '%s'" % cmd

        if args[1] == '-ss':
            timestamp_in_seconds = float(args[2])
            timestamp_in_seconds = int(timestamp_in_seconds) if timestamp_in_seconds == 0 else timestamp_in_seconds  # 0.0 -> 0
            args = [args[0]] + args[3:]
            f = ffmpeg.input(args[2].replace('FILENAME', self.filename()), ss=timestamp_in_seconds)   # restore filename, set offset time
            self._startframe = int(round(timestamp_in_seconds*self.framerate()))  # necessary for clip() and __repr__
        else:
            f = ffmpeg.input(args[2].replace('FILENAME', self.filename()))  # restore filename

        if len(args) > 4:
            assert args[3] == '-filter_complex', "Invalid FFMEG commmand line '%s'" % cmd
            assert args[4][0] == '"' and args[4][-1] == '"', "Invalid FFMEG commmand line '%s'" % cmd

            filterargs = args[4][1:-1].split(';')
            for a in filterargs:
                assert a.count(']') == 2 and a.count('[') == 2
                kwstr = a.split(']', maxsplit=1)[1].split('[', maxsplit=1)[0]
                if kwstr.count('=') == 0:
                    f = f.filter(kwstr)
                else:
                    (a, kw) = ([], {}) 
                    (filtername, kwstr) = kwstr.split('=', maxsplit=1)
                    for s in kwstr.split(':'):
                        if s.count('=') > 0:
                            (k,v) = s.split('=')
                            kw[k] = v
                        else:
                            a.append(s)

                    if 'end' in kw:
                        self._endframe = (self._startframe if self._startframe is not None else 0) + int(round(float(kw['end'])*self.framerate()))  # for __repr__
                    if 'start' in kw:
                        pass
                    if 'start_frame' in kw or 'end_frame' in kw:
                        f = f.setpts('PTS-STARTPTS')  # reset timestamp to 0 before trim filter in seconds
                        if 'end_frame' in kw:
                            self._endframe = (self._startframe if self._startframe is not None else 0) + int(kw['end_frame'])  # for __repr__
                            kw['end'] = int(kw['end_frame'])/self.framerate()  # convert end_frame to end (legacy)
                            del kw['end_frame']  # use only end and not end frame
                        if 'start_frame' in kw:
                            self._startframe = (self._startframe if self._startframe is not None else 0) + int(kw['start_frame'])  # for __repr__
                            kw['start'] = int(kw['start_frame'])/self.framerate()  # convert start_frame to start (legacy)
                            del kw['start_frame']  # use only start and not start_frame

                    f = f.filter(filtername, *a, **kw)

        if strict:
            assert self._ffmpeg_commandline(f.output('dummyfile')) == cmd, "FFMPEG command line '%s' != '%s'" % (self._ffmpeg_commandline(f.output('dummyfile')), cmd)
        return f

    def _isdirty(self):
        """Has the FFMPEG filter chain been modified from the default?  If so, then ffplay() on the video file will be different from self.load().play()"""
        return '-filter_complex' in self._ffmpeg_commandline()

    def probeshape(self):
        """Return the (height, width) of underlying video file as determined from ffprobe
        
        .. warning:: this does not take into account any applied ffmpeg filters.  The shape will be the (height, width) of the underlying video file.  
        """
        p = self.probe()
        assert len(p['streams']) > 0
        return (p['streams'][0]['height'], p['streams'][0]['width'])
        
    def duration_in_seconds_of_videofile(self):
        """Return video duration of the source filename (NOT the filter chain) in seconds, requires ffprobe.  Fetch once and cache.
        
        .. notes:: This is the duration of the source video and NOT the duration of the filter chain.  If you load(), this may be different duration depending on clip() or framerate() directives.
        """
        filehash = hashlib.md5(str(self.filename()).encode()).hexdigest()            
        if self.hasattribute('_duration_in_seconds_of_videofile') and self.attributes['__duration_in_seconds_of_videofile']['filehash'] == filehash:
            return self.attributes['__duration_in_seconds_of_videofile']['duration']
        else:
            d = float(self.probe()['format']['duration'])
            self.attributes['__duration_in_seconds_of_videofile'] = {'duration':d, 'filehash':filehash}  # for next time, private attribute
            return d

    def duration_in_frames_of_videofile(self):
        """Return video duration of the source video file (NOT the filter chain) in frames, requires ffprobe.

        .. notes:: This is the duration of the source video and NOT the duration of the filter chain.  If you load(), this may be different duration depending on clip() or framerate() directives.
        """
        return int(np.floor(self.duration_in_seconds_of_videofile()*self.framerate_of_videofile()))
    
    def duration(self, frames=None, seconds=None, minutes=None):
        """Return a video clipped with frame indexes between (0, frames) or (0,seconds*self.framerate()) or (0,minutes*60*self.framerate().  Return duration in seconds if no arguments are provided."""
        if frames is None and seconds is None and minutes is None:
            return self.duration_in_seconds_of_videofile() if not self.isloaded() else (len(self) / self.framerate())
        assert frames is not None or seconds is not None or minutes is not None
        frames = frames if frames is not None else ((int(seconds*self.framerate()) if seconds is not None else 0) + (int(minutes*60*self.framerate()) if minutes is not None else 0))
        return self.clip(0, frames)

    def framerate_of_videofile(self):
        """Return video framerate in frames per second of the source video file (NOT the filter chain), requires ffprobe.
        """
        p = self.probe()
        assert 'streams' in p and len(['streams']) > 0
        fps = p['streams'][0]['avg_frame_rate']
        return float(fps) if '/' not in fps else (float(fps.split('/')[0]) / float(fps.split('/')[1]))  # fps='30/1' or fps='30.0'

    def resolution_of_videofile(self):
        """Return video resolution in (height, width) in pixels (NOT the filter chain), requires ffprobe.
        """
        p = self.probe()
        assert 'streams' in p and len(['streams']) > 0
        (H,W) = (p['streams'][0]['height'], p['streams'][0]['width'])  # (height, width) in pixels
        return (W,H) if ('tags' in p['streams'][0] and 'rotate' in p['streams'][0]['tags'] and p['streams'][0]['tags']['rotate'] in ['90','270']) else (H,W)
    
    def probe(self):
        """Run ffprobe on the filename and return the result as a dictionary"""
        if not has_ffprobe:
            raise ValueError('"ffprobe" executable not found on path, this is optional for vipy.video - Install from http://ffmpeg.org/download.html')            
        assert self.hasfilename(), "Invalid video file '%s' for ffprobe" % self.filename() 
        return ffmpeg.probe(self.filename())

    def print(self, prefix='', verbose=True, sleep=None):
        """Print the representation of the video

        This is useful for debugging in long fluent chains.  Sleep is useful for adding in a delay for distributed processing.

        Args:
            prefix: prepend a string prefix to the video __repr__ when printing.  Useful for logging.
            verbose:  Print out the video __repr__.  Set verbose=False to just sleep
            sleep:  Integer number of seconds to sleep[ before returning
            fluent [bool]:  If true, return self else return None.  This is useful for terminating long fluent chains in lambdas that return None

        Returns:  
            The video object after sleeping 
        """
        if verbose:
            print(prefix+self.__repr__())
        if sleep is not None:
            assert isinstance(sleep, int) and sleep > 0, "Sleep must be a non-negative integer number of seconds"
            time.sleep(sleep)
        return self

    def __array__(self):
        """Called on np.array(self) for custom array container, (requires numpy >=1.16)"""
        return self.numpy()

    def dict(self):
        """Return a python dictionary containing the relevant serialized attributes suitable for JSON encoding."""
        return self.json(encode=False)

    def json(self, encode=True):
        """Return a json representation of the video.
        
        Args:
            encode: If true, return a JSON encoded string using json.dumps
        
        Returns:
            A JSON encoded string if encode=True, else returns a dictionary object 

        .. note::  If the video is loaded, then the JSON will not include the pixels.  Try using `vipy.video.Video.store` to serialize videos, or call `vipy.video.Video.flush` first.
        """
        
        if self.isloaded():
            warnings.warn("JSON serialization of video requires flushed buffers, will not include the loaded video.  Try store()/restore()/unstore() instead to serialize videos as standalone objects efficiently.")
        d = {'_filename':self._filename,
             '_url':self._url,
             '_framerate':self._framerate,
             '_array':None,
             '_colorspace':self._colorspace,
             'attributes':self.attributes,
             '_startframe':self._startframe,
             '_endframe':self._endframe,
             '_endsec':self._endsec,
             '_startsec':self._startsec,
             '_ffmpeg':self._ffmpeg_commandline()}
        return json.dumps(d) if encode else d
    
    def take(self, n):
        """Return n frames from the clip uniformly spaced as numpy array
        
        Args:
            n: Integer number of uniformly spaced frames to return 
        
        Returns:
            A numpy array of shape (n,W,H)

        .. warning:: This assumes that the entire video is loaded into memory (e.g. call `vipy.video.Video.load`).  Use with caution.
        """
        assert self.isloaded(), "load() is required before take()"
        dt = int(np.round(len(self._array) / float(n)))  # stride
        return self._array[::dt][0:n]

    def framerate(self, fps=None):
        """Change the input framerate for the video and update frame indexes for all annotations

        Args:
            fps: Float frames per second to process the underlying video

        Returns:
            If fps is None, return the current framerate, otherwise set the framerate to fps

        """
        if fps is None:
            return self._framerate
        elif fps == self._framerate:
            return self
        else:            
            assert not self.isloaded(), "Filters can only be applied prior to load()"
            if 'fps=' in self._ffmpeg_commandline():
                self._update_ffmpeg('fps', fps)  # replace fps filter, do not add to it
            else:
                self._ffmpeg = self._ffmpeg.filter('fps', fps=fps, round='up')  # create fps filter first time
        
            # if '-ss' in self._ffmpeg_commandline():
            #     No change is needed here.  The seek is in seconds and is independent of the framerate
            # if 'trim' in self._ffmpeg_commandline():
            #     No change is needed here.  The trim is in units of seconds which is independent of the framerate

            self._framerate = fps
            return self
            
    def colorspace(self, colorspace=None):
        """Return or set the colorspace as ['rgb', 'bgr', 'lum', 'float']"""
        if colorspace is None:
            return self._colorspace
        elif self.isloaded():
            assert str(colorspace).lower() in ['rgb', 'bgr', 'lum', 'float']
            if self.array().dtype == np.float32:
                assert str(colorspace).lower() in ['float']
            elif self.array().dtype == np.uint8:
                assert str(colorspace).lower() in ['rgb', 'bgr', 'lum']
                if str(colorspace).lower() in ['lum']:
                    assert self.channels() == 1, "Luminance colorspace must be one channel uint8"
                elif str(colorspace).lower() in ['rgb', 'bgr']:
                    assert self.channels() == 3, "RGB or BGR colorspace must be three channel uint8"
            else:
                raise ValueError('Invalid array() type "%s" - only np.float32 or np.uint8 allowed' % str(self.array().dtype))
            self._colorspace = str(colorspace).lower()
        return self

    def nourl(self):
        """Remove the `vipy.video.Video.url` from the video"""
        (self._url, self._urluser, self._urlpassword, self._urlsha1) = (None, None, None, None)
        return self

    def url(self, url=None, username=None, password=None, sha1=None):
        """Video URL and URL download properties"""
        if url is not None:
            self._url = url  # note that this does not change anything else, better to use the constructor for this
        if url is not None and (isRTSPurl(url) or isRTMPurl(url)):
            self.filename(self._url) 
        if username is not None:
            self._urluser = username  # basic authentication
        if password is not None:
            self._urlpassword = password  # basic authentication
        if sha1 is not None:
            self._urlsha1 = sha1  # file integrity
        if url is None and username is None and password is None and sha1 is None:
            return self._url
        else:
            return self

    def isloaded(self):
        """Return True if the video has been loaded"""
        return self._array is not None

    def isloadable(self, flush=True):
        """Return True if the video can be loaded successfully.
        
        This is useful for filtering bad videos or filtering videos that cannot be loaded using your current FFMPEG version.
        
        Args:
            flush: [bool] If true, flush the video after it loads.  This will clear the video pixel buffer

        Returns:
            True if load() can be called without FFMPEG exception.  
            If flush=False, then self will contain the loaded video, which is helpful to avoid load() twice in some conditions
        
        .. warning:: This requires loading and flushing the video.  This is an expensive operation when performed on many videos and may result in out of memory conditions with long videos.  Use with caution!  Try `vipy.video.Video.canload` to test if a single frame can be loaded as a less expensive alternative.
        """
        if not self.isloaded():
            try:
                self.load()  # try to load the whole thing
                if flush:
                    self.flush()
                return True
            except:
                return False
        else:
            return True
        
        
    def canload(self, frame=0):
        """Return True if the video can be previewed at frame=k successfully.
        
        This is useful for filtering bad videos or filtering videos that cannot be loaded using your current FFMPEG version.

        .. notes:: This will only try to preview a single frame.  This will not check if the entire video is loadable.  Use `vipy.video.Video.isloadable` in this case
        """
        if not self.isloaded():
            try:
                self.preview(framenum=frame)  # try to preview
                return True
            except:
                return False
        else:
            return True

    def iscolor(self):
        """Is the video a three channel color video as returned from `vipy.video.Video.channels`?"""
        return self.channels() == 3

    def isgrayscale(self):
        """Is the video a single channel as returned from `vipy.video.Video.channels`?"""
        return self.channels() == 1

    def hasfilename(self):
        """Does the filename returned from `vipy.video.Video.filename` exist?"""
        return self._filename is not None and (os.path.exists(self._filename) or isRTSPurl(self._filename) or isRTMPurl(self._filename))

    def isdownloaded(self):
        """Does the filename returned from `vipy.video.Video.filename` exist, meaning that the url has been downloaded to a local file?"""
        return self._filename is not None and os.path.exists(self._filename)

    def hasurl(self):
        """Is the url returned from `vipy.video.Video.url` a well formed url?"""
        return self._url is not None and isurl(self._url)

    def array(self, array=None, copy=False):
        """Set or return the video buffer as a numpy array.
        
        Args:
            array: [np.array] A numpy array of size NxHxWxC = (frames, height, width, channels)  of type uint8 or float32.
            copy: [bool] If true, copy the buffer by value instaed of by reference.  Copied buffers do not share pixels.

        Returns:
            if array=None, return a reference to the pixel buffer as a numpy array, otherwise return the video object.

        """
        if array is None:
            return self._array
        elif isnumpy(array):
            assert array.dtype == np.float32 or array.dtype == np.uint8, "Invalid input - array() must be type uint8 or float32"
            assert array.ndim == 4, "Invalid input array() must be of shape NxHxWxC, for N frames, of size HxW with C channels"
            self._array = np.copy(array) if copy else array
            if copy:
                self._array.setflags(write=True)  # mutable iterators, triggers copy
            self.colorspace(None)  # must be set with colorspace() after array() before _convert()
            return self
        else:
            raise ValueError('Invalid input - array() must be numpy array')            

    def fromarray(self, array):
        """Alias for self.array(..., copy=True), which forces the new array to be a copy"""
        return self.array(array, copy=True)

    def fromdirectory(self, indir, sortkey=None):
        """Create a video from a directory of frames stored as individual image filenames.
        
        Given a directory with files:
        
        framedir/image_0001.jpg
        framedir/image_0002.jpg
        
        >>> vipy.video.Video(frames='/path/to/framedir')
        """
        return self.fromframes([vipy.image.Image(filename=f) for f in sorted(vipy.util.imlist(indir), key=sortkey)])
                                
    def fromframes(self, framelist, copy=True):
        """Create a video from a list of frames"""
        assert all([isinstance(im, vipy.image.Image) for im in framelist]), "Invalid input"
        return self.array(np.stack([im.load().array() if im.load().array().ndim == 3 else np.expand_dims(im.load().array(), 2) for im in framelist]), copy=copy).colorspace(framelist[0].colorspace())
    
    def tonumpy(self):
        """Alias for numpy()"""
        return self.numpy()

    def mutable(self):
        """Return a video object with a writeable mutable frame array.  Video must be loaded, triggers copy of underlying numpy array if the buffer is not writeable.  
        
        Returns:
            This object with a mutable frame buffer in self.array() or self.numpy()
        """
        assert self.isloaded()
        self._array = np.copy(self._array) if not self._array.flags['WRITEABLE'] else self._array  # triggers copy
        self._array.setflags(write=True)  # mutable iterators, torch conversion
        return self        
        
    def numpy(self):
        """Convert the video to a writeable numpy array, triggers a load() and copy() as needed.  Returns the numpy array."""
        self.load()
        self._array = np.copy(self._array) if not self._array.flags['WRITEABLE'] else self._array  # triggers copy
        self._array.setflags(write=True)  # mutable iterators, torch conversion
        return self._array
    
    def zeros(self):
        self._array = 0*self.load()._array
        return self

    def reload(self):
        return self.clone(flush=True).load()
                       
    def nofilename(self):
        self._filename = None
        self._update_ffmpeg('filename', None)
        return self

    def filename(self, newfile=None, copy=False, symlink=False):
        """Update video Filename with optional copy from existing file to new file"""
        if newfile is None:
            return self._filename
        newfile = os.path.normpath(os.path.expanduser(newfile))

        # Copy or symlink from the old filename to the new filename (if requested)
        if copy:
            assert self.hasfilename(), "File not found for copy"
            remkdir(filepath(newfile))
            shutil.copyfile(self._filename, newfile)
        elif symlink:
            assert self.hasfilename(), "File not found for symlink"
            remkdir(filepath(newfile))
            if os.path.islink(newfile) and os.path.abspath(os.readlink(newfile)) == os.path.normpath(os.path.abspath(os.path.expanduser(self.filename()))):
                pass  # already points to the same place, nothing to do
            else:
                os.symlink(self._filename, newfile)                    
                    
        # Update ffmpeg filter chain with new input node filename (this file may not exist yet)
        self._update_ffmpeg('filename', newfile)
        self._filename = newfile
        
        return self

    def abspath(self):
        """Change the path of the filename from a relative path to an absolute path (not relocatable)"""
        return self.filename(os.path.normpath(os.path.abspath(os.path.expanduser(self.filename()))))

    def relpath(self, parent=None):
        """Replace the filename with a relative path to parent (or current working directory if none)"""
        parent = parent if parent is not None else os.getcwd()
        assert parent in os.path.expanduser(self.filename()), "Parent path '%s' not found in abspath '%s'" % (parent, self.filename())
        return self.filename(PurePath(os.path.expanduser(self.filename())).relative_to(parent))

    def rename(self, newname):
        """Move the underlying video file preserving the absolute path, such that self.filename() == '/a/b/c.ext' and newname='d.ext', then self.filename() -> '/a/b/d.ext', and move the corresponding file"""
        newfile = os.path.join(filepath(self.filename()), newname)
        shutil.move(self.filename(), newfile)        
        return self.filename(newfile)
    
    def filesize(self):
        """Return the size in bytes of the filename(), None if the filename() is invalid"""
        return os.path.getsize(self.filename()) if self.hasfilename() else None

    def downloadif(self, ignoreErrors=False, timeout=10, verbose=True, max_filesize='350m'):
        """Download URL to filename if the filename has not already been downloaded"""
        return self.download(ignoreErrors=ignoreErrors, timeout=timeout, verbose=verbose, max_filesize=max_filesize) if self.hasurl() and not self.isdownloaded() else self
    
    def download(self, ignoreErrors=False, timeout=10, verbose=True, max_filesize='350m'):
        """Download URL to filename provided by constructor, or to temp filename.
        
        Args:
            ignoreErrors: [bool] If true, show a warning and return the video object, otherwise throw an exception
            timeout: [int] An integer timeout in seconds for the download to connect
            verbose: [bool] If trye, show more verbose console output
            max_filesize: [str] A string of the form 'NNNg' or 'NNNm' for youtube downloads to limit the maximum size of a URL to '350m' 350MB or '12g' for 12GB.

        Returns:
            This video object with the video downloaded to the filename()        
        """
        if self._url is None and self._filename is not None:
            return self
        if self._url is None:
            raise ValueError('[vipy.video.download]: No URL to download')
        elif not isurl(str(self._url)):
            raise ValueError('[vipy.video.download]: Invalid URL "%s" ' % self._url)

        try:
            url_scheme = urllib.parse.urlparse(self._url)[0]
            if isyoutubeurl(self._url):
                f = self._filename if filefull(self._filename) is None else filefull(self._filename)
                vipy.videosearch.download(self._url, f, writeurlfile=False, skip=ignoreErrors, verbose=verbose, max_filesize=max_filesize)
                for ext in ['mkv', 'mp4', 'webm']:
                    f = '%s.%s' % (self.filename(), ext)
                    if os.path.exists(f):
                        self.filename(f)  # change the filename to match the youtube extension
                        break    
                if not self.hasfilename():
                    raise ValueError('Downloaded file not found "%s.*"' % self.filename())
            
            elif url_scheme in ['http', 'https'] and isvideourl(self._url):
                vipy.downloader.download(self._url,
                                         self._filename,
                                         verbose=verbose,
                                         timeout=timeout,
                                         sha1=None,
                                         username=None,
                                         password=None)
                                
            elif url_scheme == 'file':
                shutil.copyfile(self._url, self._filename)
            elif url_scheme == 's3':
                if self.filename() is None:
                    self.filename(totempdir(self._url))
                    if vipy.globals.cache() is not None:
                        self.filename(os.path.join(remkdir(vipy.globals.cache()), filetail(self._url)))
                vipy.downloader.s3(self.url(), self.filename(), verbose=verbose)
                    
            elif url_scheme == 'scp':                
                if self.filename() is None:
                    self.filename(templike(self._url))                    
                    if vipy.globals.cache() is not None:
                        self.filename(os.path.join(remkdir(vipy.globals.cache()), filetail(self._url)))
                vipy.downloader.scp(self._url, self.filename(), verbose=verbose)
 
            elif not isvideourl(self._url) and vipy.videosearch.is_downloadable_url(self._url):
                vipy.videosearch.download(self._url, filefull(self._filename), writeurlfile=False, skip=ignoreErrors, verbose=verbose, max_filesize=max_filesize)
                for ext in ['mkv', 'mp4', 'webm']:
                    f = '%s.%s' % (self.filename(), ext)
                    if os.path.exists(f):
                        self.filename(f)
                        break    
                if not self.hasfilename():
                    raise ValueError('Downloaded filenot found "%s.*"' % self.filename())

            elif url_scheme == 'rtsp':
                # https://ffmpeg.org/ffmpeg-protocols.html#rtsp
                pass
            
            else:
                raise NotImplementedError(
                    'Invalid URL scheme "%s" for URL "%s"' %
                    (url_scheme, self._url))

        except (httplib.BadStatusLine,
                urllib.error.URLError,
                urllib.error.HTTPError):
            if ignoreErrors:
                warnings.warn('[vipy.video][WARNING]: download failed - Ignoring Video')
                self._array = None
            else:
                raise

        except IOError:
            if ignoreErrors:
                warnings.warn('[vipy.video][WARNING]: IO error - Invalid video file, url or invalid write permissions "%s" - Ignoring video' % self.filename())
                self._array = None
            else:
                raise

        except KeyboardInterrupt:
            raise

        except Exception:
            if ignoreErrors:
                warnings.warn('[vipy.video][WARNING]: load error for video "%s"' % self.filename())
            else:
                raise
        return self

    def fetch(self, ignoreErrors=False):
        """Download only if hasfilename() is not found"""
        return self.download(ignoreErrors=ignoreErrors) if not self.hasfilename() else self

    def shape(self, shape=None, probe=False):
        """Return (height, width) of the frames, requires loading a preview frame from the video if the video is not already loaded, or providing the shape=(height,width) by the user"""
        if probe:
            return self.shape(self.probeshape(), probe=False)
        elif shape is not None:
            assert isinstance(shape, tuple), "shape=(height, width) tuple"
            self._shape = shape
            self._channels = self.channels()
            #self._previewhash = hashlib.md5(str(self._ffmpeg_commandline()).encode()).hexdigest() 
            return self
            
        elif not self.isloaded():
            #previewhash = hashlib.md5(str(self._ffmpeg_commandline()).encode()).hexdigest()
            #if not hasattr(self, '_previewhash') or previewhash != self._previewhash:
            if self._shape is None or len(self._shape) == 0:  # dirty filter chain
                im = self.preview()  # ffmpeg chain changed, load a single frame of video, triggers fetch
                self._shape = (im.height(), im.width())  # cache the shape
                self._channels = im.channels()
                #self._previewhash = previewhash
            return self._shape
        else:
            return (self._array.shape[1], self._array.shape[2])

    def issquare(self):
        """Return true if the video has square dimensions (height == width), else false"""
        s = self.shape()
        return s[0] == s[1]

    def channels(self):
        """Return integer number of color channels"""
        if not self.isloaded():
            self._channels = 3   # always color video 
            #previewhash = hashlib.md5(str(self._ffmpeg_commandline()).encode()).hexdigest()            
            #if not hasattr(self, '_previewhash') or previewhash != self._previewhash:
            #    im = self.preview()  # ffmpeg chain changed, load a single frame of video
            #    self._shape = (im.height(), im.width())  # cache the shape                
            #    self._channels = im.channels()  # cache
            #    self._previewhash = previewhash
            return self._channels  # cached
        else:
            return 1 if self.load().array().ndim == 3 else self.load().array().shape[3]
        
    def width(self):
        """Width (cols) in pixels of the video for the current filter chain"""
        return self.shape()[1]

    def height(self):
        """Height (rows) in pixels of the video for the current filter chain"""
        return self.shape()[0]

    def aspect_ratio(self):
        """The width/height of the video expressed as a fraction"""
        return self.width() / self.height()

    def preview(self, framenum=0):
        """Return selected frame of filtered video, return vipy.image.Image object.  This is useful for previewing the frame shape of a complex filter chain or the frame contents at a particular location without loading the whole video"""
        if self.isloaded():
            return self[framenum]
        elif self.hasurl() and not self.hasfilename():
            self.download(verbose=True)  
        if not self.hasfilename():
            raise ValueError('Video file not found')

        # Convert frame to mjpeg and pipe to stdout, used to get dimensions of video
        #   - The MJPEG encoder will generally output lower quality than H.264 encoded frames
        #   - This means that frame indexing from preview() will generate slightly different images than streaming raw
        #   - Beware running convnets, as the pixels will be slightly different (~4 grey levels in uint8) ... 
        try:
            # FFMPEG frame indexing is inefficient for large framenum.  Need to add "-ss sec.msec" flag before input
            #   - the "ss" option must be provided before the input filename, and is supported by ffmpeg-python as ".input(in_filename, ss=time)"
            #   - Seek to the frame before the desired frame in order to pipe the next (desired) frame 
            timestamp_in_seconds = max(0.0, (framenum-1)/float(self.framerate()))
            f_prepipe = self.clone(shallow=True)._update_ffmpeg_seek(offset=timestamp_in_seconds)._ffmpeg.filter('select', 'gte(n,{})'.format(0))
            f = f_prepipe.output('pipe:', vframes=1, format='image2', vcodec='mjpeg')\
                         .global_args('-cpuflags', '0', '-loglevel', 'debug' if vipy.globals.isdebug() else 'error')
            (out, err) = f.run(capture_stdout=True, capture_stderr=True)
        except Exception as e:            
            raise ValueError('[vipy.video.load]: Video preview failed with error "%s"\n  - Video: "%s"\n  - FFMPEG command: \'sh> %s\'\n  - Try manually running this ffmpeg command to see errors.  This error usually means that the video is corrupted.' % (str(e), str(self), str(self._ffmpeg_commandline(f_prepipe.output('preview.jpg', vframes=1)))))

        # [EXCEPTION]:  UnidentifiedImageError: cannot identify image file, means usually that FFMPEG piped a zero length image
        try:
            return Image(array=np.array(PIL.Image.open(BytesIO(out))))
        except Exception as e:
            print('[vipy.video.Video.preview][ERROR]:  %s' % str(e))
            print('  - FFMPEG attempted to extract a single frame from the following video and failed:\n    %s' % str(self))
            print('  - This may occur after calling clip() with too short a duration, try increasing the clip to be > 1 sec')
            print('  - This may occur after calling clip() with a startframe or endframe outside the duration of the video')
            print('  - This may occur if requesting a frame number greater than the length of the video.  At this point, we do not know the video length, and cannot fail gracefully')
            print('  - This may occur when the framerate of the video from ffprobe (tbr) does not match that passed to fps filter, resulting in a zero length image preview piped to stdout')
            print('  - This may occur if the filter chain fails for some unknown reason on this video.  Try running this ffmpeg command manually and inspect the FFMPEG console output:\n     sh> %s' % str(self._ffmpeg_commandline(f_prepipe.output('preview.jpg', vframes=1))))
            raise

    def thumbnail(self, outfile=None, frame=0):
        """Return annotated frame=k of video, save annotation visualization to provided outfile.

        This is functionally equivalent to `vipy.video.Video.frame` with an additional outfile argument to easily save an annotated thumbnail image.

        Args:
            outfile: [str] an optional outfile to save the annotated frame 
            frame: [int >= 0] The frame to output the thumbnail

        Returns:
            A `vipy.image.Image` object for frame k.  
        """
        im = self.frame(frame, img=self.preview(frame).array())
        return im.savefig(outfile) if outfile is not None else im
    
    def load(self, verbose=False, ignoreErrors=False, shape=None):
        """Load a video using ffmpeg, applying the requested filter chain.  
           
        Args:
            verbose: [bool] if True. then ffmpeg console output will be displayed. 
            ignoreErrors: [bool] if True, then all load errors are warned and skipped.  Be sure to call isloaded() to confirm loading was successful.
            shape: [tuple (height, width, channels)]  If provided, use this shape for reading and reshaping the byte stream from ffmpeg.  This is useful for efficient loading in some scenarios. Knowing the final output shape can speed up loads by avoiding a preview() of the filter chain to get the frame size

        Returns:
            this video object, with the pixels loaded in self.array()

        .. warning:: Loading long videos can result in out of memory conditions.  Try to call clip() first to extract a video segment to load().
        """
        if self.isloaded():
            return self
        elif not self.hasfilename() and self.hasurl():
            self.download(ignoreErrors=ignoreErrors)
        elif not self.hasfilename() and not ignoreErrors:
            raise ValueError('Invalid input - load() requires a valid URL, filename or array')
        if not self.hasfilename() and ignoreErrors:
            print('[vipy.video.load]: Video file "%s" not found - Ignoring' % self.filename())
            return self
        if verbose:
            print('[vipy.video.load]: Loading "%s"' % self.filename())

        # Load the video
        # 
        # [EXCEPTION]:  older ffmpeg versions may segfault on complex crop filter chains
        #    -On some versions of ffmpeg setting -cpuflags=0 fixes it, but the right solution is to rebuild from the head (30APR20)
        try:
            f_prepipe = copy.deepcopy(self._ffmpeg)
            f = self._ffmpeg.output('pipe:', format='rawvideo', pix_fmt='rgb24')\
                            .global_args('-cpuflags', '0', '-loglevel', 'debug' if vipy.globals.isdebug() else 'quiet')
            (out, err) = f.run(capture_stdout=True, capture_stderr=True)
        except Exception as e:
            if not ignoreErrors:
                raise ValueError('[vipy.video.load]: Load failed with error "%s"\n\n  - Video: "%s"\n  - FFMPEG command: \'sh> %s\'\n  - This error usually means that the video is corrupted or that you need to upgrade your FFMPEG distribution to the latest stable version.\n  - Try running the output of the ffmpeg command for debugging.' % (str(e), str(self), str(self._ffmpeg_commandline(f_prepipe.output('preview.mp4')))))
            else:
                return self  # Failed, return immediately, useful for calling canload() 

        # Video shape:
        #   - due to complex filter chains, we may not know the final video size without executing it
        #   - However, this introduces extra cost by calling preview() on each filter chain
        #   - If we know what the shape will be (e.g. we made the video square with a known size), then use it here directly
        (height, width, channels) = (self.height(), self.width(), self.channels()) if shape is None else shape
        
        # [EXCEPTION]:  older ffmpeg versions may be off by one on the size returned from self.preview() which uses an image decoder vs. f.run() which uses a video decoder
        #    -Try to correct this manually by searching for a off-by-one-pixel decoding that works.  The right way is to upgrade your FFMPEG version to the FFMPEG head (11JUN20)
        #    -We cannot tell which is the one that the end-user wanted, so we leave it up to the calling function to check dimensions (see self.resize())
        if (len(out) % (height*width*channels)) != 0:
            #warnings.warn('Your FFMPEG version is triggering a known bug that is being worked around in an inefficient manner.  Consider upgrading your FFMPEG distribution.')
            if (len(out) % ((height-1)*(width-1)*channels) == 0):
                (newwidth, newheight) = (width-1, height-1)
            elif (len(out) % ((height-1)*(width)*channels) == 0):
                (newwidth, newheight) = (width, height-1)
            elif (len(out) % ((height-1)*(width+1)*channels) == 0):
                (newwidth, newheight) = (width+1, height-1)
            elif (len(out) % ((height)*(width-1)*channels) == 0):
                (newwidth, newheight) = (width-1, height)
            elif (len(out) % ((height)*(width+1)*channels) == 0):
                (newwidth, newheight) = (width+1, height)
            elif (len(out) % ((height+1)*(width-1)*channels) == 0):
                (newwidth, newheight) = (width-1, height+1)
            elif (len(out) % ((height+1)*(width)*channels) == 0):
                (newwidth, newheight) = (width, height+1)
            elif (len(out) % ((height+1)*(width+1)*channels) == 0):
                (newwidth, newheight) = (width+1, height+1)
            else:
                (newwidth, newheight) = (width, height)

            is_loadable = (len(out) % (newheight*newwidth*channels)) == 0

            if not is_loadable:
                im = self.preview()  # get the real shape...
                (newheight, newwidth, newchannels) = (im.height(), im.width(), im.channels()) 
                        
            assert is_loadable or ignoreErrors, "Load failed for video '%s', and FFMPEG command line: '%s'" % (str(self), str(self._ffmpeg_commandline(f)))
            self._array = np.frombuffer(out, np.uint8).reshape([-1, newheight, newwidth, channels]) if is_loadable else None  # read-only                        
            self.colorspace('rgb' if channels == 3 else 'lum')
            self.resize(rows=height, cols=width)  # Very expensive framewise resizing so that the loaded video is identical shape to preview
        else:
            self._array = np.frombuffer(out, np.uint8).reshape([-1, height, width, channels])  # read-only            
            self.colorspace('rgb' if channels == 3 else 'lum')
        return self

    def speed(self, s):
        """Change the speed by a multiplier s.  If s=1, this will be the same speed, s=0.5 for half-speed (slower playback), s=2 for double-speed (faster playback)"""
        assert s > 0, "Invalid input"
        self._ffmpeg = self._ffmpeg.setpts('%1.3f*PTS' % float(1.0/float(s)))
        return self
        
    def clip(self, startframe, endframe=None):
        """Load a video clip betweeen start and end frames"""
        assert (endframe is None or startframe <= endframe) and startframe >= 0, "Invalid start and end frames (%s, %s)" % (str(startframe), str(endframe))
        if not self.isloaded():
            timestamp_in_seconds = ((self._startframe if self._startframe is not None else 0)+startframe)/float(self.framerate())            
            self._update_ffmpeg_seek(timestamp_in_seconds)
            if endframe is not None:
                self._ffmpeg = self._ffmpeg.setpts('PTS-STARTPTS')  # reset timestamp to 0 before trim filter            
                self._ffmpeg = self._ffmpeg.trim(start=0, end=(endframe-startframe)/self.framerate())  # must be in seconds to allow for framerate conversion
            self._ffmpeg = self._ffmpeg.setpts('PTS-STARTPTS')  # reset timestamp to 0 after trim filter            
            self._startframe = startframe if self._startframe is None else self._startframe + startframe  # for __repr__ only
            self._endframe = (self._startframe + (endframe-startframe)) if endframe is not None else endframe  # for __repr__ only
        else:
            endframe = endframe if endframe is not None else len(self._array)
            self._array = self._array[startframe:endframe]
            (self._startframe, self._endframe) = (0, endframe-startframe)
        return self

    def cliprange(self):
        """Return the planned clip (startframe, endframe) range.
        
        This is useful for introspection of the planned clip() before load(), such as for data augmentation purposes without triggering a load. 
        
        Returns:
            (startframe, endframe) of the video() such that after load(), the pixel buffer will contain frame=0 equivalent to startframe in the source video, and frame=endframe-startframe-1 equivalent to endframe in the source video.
            (0, None) If a video does not have a clip() (e.g. clip() was never called, the filter chain does not include a 'trim')

        .. notes:: The endframe can be retrieved (inefficiently) using:

        >>> int(round(self.duration_in_frames_of_videofile() * (self.framerate() / self.framerate_of_videofile())))

        """
        return (self._startframe if self._startframe is not None else 0, self._endframe)

    #def cliptime(self, startsec, endsec):
    #    """Load a video clip betweeen start seconds and end seconds, should be initialized by constructor, which will work but will not set __repr__ correctly"""
    #    assert startsec <= endsec and startsec >= 0, "Invalid start and end seconds (%s, %s)" % (str(startsec), str(endsec))
    #    assert not self.isloaded(), "Filters can only be applied prior to load() - Try calling flush() first"
    #    self._ffmpeg = self._ffmpeg.trim(start=startsec, end=endsec)\
    #                               .setpts('PTS-STARTPTS')  # reset timestamp to 0 after trim filter
    #    self._startsec = startsec if self._startsec is None else self._startsec + startsec  # for __repr__ only
    #    self._endsec = endsec if self._endsec is None else self._startsec + (endsec-startsec)  # for __repr__ only
    #    return self
    
    def rot90cw(self):
        """Rotate the video 90 degrees clockwise, can only be applied prior to load()"""
        assert not self.isloaded(), "Filters can only be applied prior to load() - Try calling flush() first"
        self.shape(shape=(self.width(), self.height()))  # transposed        
        self._ffmpeg = self._ffmpeg.filter('transpose', 1)
        return self

    def rot90ccw(self):
        """Rotate the video 90 degrees counter-clockwise, can only be applied prior to load()"""        
        assert not self.isloaded(), "Filters can only be applied prior to load() - Try calling flush() first"
        self.shape(shape=(self.width(), self.height()))  # transposed                
        self._ffmpeg = self._ffmpeg.filter('transpose', 2)
        return self

    def fliplr(self):
        """Mirror the video left/right by flipping horizontally"""
        if not self.isloaded():
            self._ffmpeg = self._ffmpeg.filter('hflip')
        else:
            self.array(np.stack([np.fliplr(f) for f in self._array]), copy=False)
        return self

    def flipud(self):
        """Rotate the video 90 degrees counter-clockwise, can only be applied prior to load()"""        
        assert not self.isloaded(), "Filters can only be applied prior to load() - Try calling flush() first"
        self._ffmpeg = self._ffmpeg.filter('vflip')
        return self

    def rescale(self, s):
        """Rescale the video by factor s, such that the new dimensions are (s*H, s*W), can only be applied prior to load()"""
        if s == 1:
            return self
        assert not self.isloaded(), "Filters can only be applied prior to load() - Try calling flush() first"
        self.shape(shape=(int(np.round(self.height()*float(np.ceil(s*1e6)/1e6))), int(np.round(self.width()*float(np.ceil(s*1e6)/1e6)))))  # update the known shape        
        self._ffmpeg = self._ffmpeg.filter('scale', 'iw*%1.6f' % float(np.ceil(s*1e6)/1e6), 'ih*%1.6f' % float(np.ceil(s*1e6)/1e6))  # ceil last significant digit to avoid off by one
        return self

    def resize(self, rows=None, cols=None, width=None, height=None):
        """Resize the video to be (rows=height, cols=width)"""
        assert not (rows is not None and height is not None)
        assert not (cols is not None and width is not None)
        rows = rows if rows is not None else height
        cols = cols if cols is not None else width
                
        newshape = (rows if rows is not None else int(np.round(self.height()*(cols/self.width()))),
                    cols if cols is not None else int(np.round(self.width()*(rows/self.height()))))
                            
        if (rows is None and cols is None):
            return self  # only if strictly necessary
        if not self.isloaded():
            self._ffmpeg = self._ffmpeg.filter('scale', cols if cols is not None else -1, rows if rows is not None else -1)
        else:            
            # Do not use self.__iter__() which triggers copy for mutable arrays
            #self.array(np.stack([Image(array=self._array[k]).resize(rows=rows, cols=cols).array() for k in range(len(self))]), copy=False)
            
            # Faster: RGB->RGBX to allow for PIL.Image.fromarray() without tobytes() copy, padding faster than np.concatenate()
            #self.array(np.stack([PIL.Image.fromarray(x, mode='RGBX').resize( (cols, rows), resample=PIL.Image.BILINEAR) for x in np.pad(self._array, ((0,0),(0,0),(0,0),(0,1)))])[:,:,:,:-1], copy=False)  # RGB->RGBX->RGB
            
            # Fastest: padding introduces more overhead than just accepting tobytes(), image size dependent?
            self.array(np.stack([PIL.Image.fromarray(x).resize( (newshape[1], newshape[0]), resample=PIL.Image.BILINEAR) for x in np.ascontiguousarray(self._array)]), copy=False)
        self.shape(shape=newshape)  # manually set newshape
        return self

    def mindim(self, dim=None):
        """Resize the video so that the minimum of (width,height)=dim, preserving aspect ratio"""
        (H,W) = self.shape()  # yuck, need to get image dimensions before filter
        return min(self.shape()) if dim is None else (self if min(H,W)==dim else (self.resize(cols=dim) if W<H else self.resize(rows=dim)))

    def maxdim(self, dim=None):
        """Resize the video so that the maximum of (width,height)=dim, preserving aspect ratio"""
        assert not self.isloaded(), "Filters can only be applied prior to load() - Try calling flush() first"
        (H,W) = self.shape()  # yuck, need to get image dimensions before filter
        return max(H,W) if dim is None else (self.resize(cols=dim) if W>H else self.resize(rows=dim))
    
    def randomcrop(self, shape, withbox=False):
        """Crop the video to shape=(H,W) with random position such that the crop contains only valid pixels, and optionally return the box"""
        assert shape[0] <= self.height() and shape[1] <= self.width()  # triggers preview()
        (xmin, ymin) = (np.random.randint(self.height()-shape[0]), np.random.randint(self.width()-shape[1]))
        bb = vipy.geometry.BoundingBox(xmin=int(xmin), ymin=int(ymin), width=int(shape[1]), height=int(shape[0]))  # may be outside frame
        self.crop(bb, zeropad=True)
        return self if not withbox else (self, bb)

    def centercrop(self, shape, withbox=False):
        """Crop the video to shape=(H,W) preserving the integer centroid position, and optionally return the box"""
        assert shape[0] <= self.height() and shape[1] <= self.width()  # triggers preview()
        bb = vipy.geometry.BoundingBox(xcentroid=float(self.width()/2.0), ycentroid=float(self.height()/2.0), width=float(shape[1]), height=float(shape[0])).int()  # may be outside frame
        self.crop(bb, zeropad=True)
        return self if not withbox else (self, bb)

    def centersquare(self):
        """Crop video of size (NxN) in the center, such that N=min(width,height), keeping the video centroid constant"""
        return self.centercrop( (min(self.height(), self.width()), min(self.height(), self.width())))

    def cropeven(self):
        """Crop the video to the largest even (width,height) less than or equal to current (width,height).  This is useful for some codecs or filters which require even shape."""
        return self.crop(vipy.geometry.BoundingBox(xmin=0, ymin=0, width=int(vipy.math.even(self.width())), height=int(vipy.math.even(self.height()))))
    
    def maxsquare(self):
        """Pad the video to be square, preserving the upper left corner of the video"""
        # This ffmpeg filter can throw the error:  "Padded dimensions cannot be smaller than input dimensions." since the preview is off by one.  Add one here to make sure.
        # FIXME: not sure where in some filter chains this off-by-one error is being introduced, but probably does not matter since it does not affect any annotations 
        # and since the max square always preserves the scale and the upper left corner of the source video. 
        # FIXME: this may trigger an inefficient resizing operation during load()
        if not self.issquare():
            d = max(self.shape())
            self._ffmpeg = self._ffmpeg.filter('pad', d+1, d+1, 0, 0)
            self.shape(shape=(d+1, d+1))
            return self.crop(vipy.geometry.BoundingBox(xmin=0, ymin=0, width=int(d), height=int(d)))
        else:
            return self

    def minsquare(self):
        """Return a square crop of the video, preserving the upper left corner of the video"""
        d = min(self.shape())
        self.shape(shape=(d, d))
        return self.crop(vipy.geometry.BoundingBox(xmin=0, ymin=0, width=int(d), height=int(d)))
    
    def maxmatte(self):
        """Return a square video with dimensions (self.maxdim(), self.maxdim()) with zeropadded lack bars or mattes above or below the video forming a letterboxed video."""
        return self.zeropad(max(1, int((max(self.shape()) - self.width())/2)), max(int((max(self.shape()) - self.height())/2), 1)).maxsquare()
    
    def zeropad(self, padwidth, padheight):
        """Zero pad the video with padwidth columns before and after, and padheight rows before and after
           
        .. notes:: Older FFMPEG implementations can throw the error "Input area #:#:#:# not within the padded area #:#:#:# or zero-sized, this is often caused by odd sized padding. 
             Recommend calling self.cropeven().zeropad(...) to avoid this

        """
        assert isinstance(padwidth, int) and isinstance(padheight, int)        
        if not self.isloaded():
            self.shape(shape=(self.height()+2*padheight, self.width()+2*padwidth))  # manually set shape to avoid preview            
            self._ffmpeg = self._ffmpeg.filter('pad', 'iw+%d' % (2*padwidth), 'ih+%d' % (2*padheight), '%d'%padwidth, '%d'%padheight)
        elif padwidth > 0 or padheight > 0:
            self.array( np.pad(self.array(), ((0,0), (padheight,padheight), (padwidth,padwidth), (0,0)), mode='constant'), copy=False)  # this is very expensive, since np.pad() must copy (once in np.pad >=1.17)            
        return self

    def pad(self, padwidth=0, padheight=0):
        """Alias for zeropad"""
        return self.zeropad(padwidth=padwidth, padheight=padheight)

    def zeropadlike(self, width, height):
        """Zero pad the video balancing the border so that the resulting video size is (width, height)."""
        assert width >= self.width() and height >= self.height(), "Invalid input - final (width=%d, height=%d) must be greater than current image size (width=%d, height=%d)" % (width, height, self.width(), self.height())
        assert int(np.floor((width - self.width())/2)) == int(np.ceil((width - self.width())/2)), "Zero pad must be symmetric, this is often due to odd zeropadding which ffmpeg doesn't like.  Try changing the width +/- 1 pixel"
        assert int(np.floor((height - self.height())/2)) == int(np.ceil((height - self.height())/2)), "Zero pad must be symmetric, this is often due to odd zeropadding which ffmpeg doesn't like.  Try changing the height +/- 1 pixel"        
        return self.zeropad(int(np.floor((width - self.width())/2)),
                            int(np.floor((height - self.height())/2)))
    
    def crop(self, bbi, zeropad=True):
        """Spatially crop the video using the supplied vipy.geometry.BoundingBox, can only be applied prior to load().
        """
        assert isinstance(bbi, vipy.geometry.BoundingBox), "Invalid input"
        bbc = bbi.clone().imclipshape(self.width(), self.height()).int()  # clipped box to image rectangle
        bb = bbi.int() if zeropad else bbc  # use clipped box if not zeropad 

        if bb.isdegenerate():
            return None
        elif not self.isloaded():
            if zeropad and bb != bbc:
                # Crop outside the image rectangle will segfault ffmpeg, pad video first (if zeropad=False, then rangecheck will not occur!)
                self.zeropad(int(np.ceil(bb.width()-bbc.width())), int(np.ceil(bb.height()-bbc.height())))     # cannot be called in derived classes
                bb = bb.offset(int(np.ceil(bb.width()-bbc.width())), int(np.ceil(bb.height()-bbc.height())))   # Shift boundingbox by padding (integer coordinates)
            self._ffmpeg = self._ffmpeg.filter('crop', '%d' % bb.width(), '%d' % bb.height(), '%d' % bb.xmin(), '%d' % bb.ymin(), keep_aspect=0)  # keep_aspect=False (disable exact=True, this is not present in older ffmpeg)
        else:
            self.array( bbc.crop(self.array()), copy=False )  # crop first, in-place, valid pixels only
            if zeropad and bb != bbc:
                ((dyb, dya), (dxb, dxa)) = ((max(0, int(abs(np.ceil(bb.ymin() - bbc.ymin())))), max(0, int(abs(np.ceil(bb.ymax() - bbc.ymax()))))),
                                            (max(0, int(abs(np.ceil(bb.xmin() - bbc.xmin())))), max(0, int(abs(np.ceil(bb.xmax() - bbc.xmax()))))))
                self._array = np.pad(self.load().array(), ((0,0), (dyb, dya), (dxb, dxa), (0, 0)), mode='constant')
        self.shape(shape=(bb.height(), bb.width()))  # manually set shape
        return self

    def pkl(self, pklfile=None):
        """save the object to a pickle file and return the object, useful for intermediate saving in long fluent chains"""
        pklfile = pklfile if pklfile is not None else toextension(self.filename(), '.pkl')
        remkdir(filepath(pklfile))
        vipy.util.save(self, pklfile)
        return self

    def pklif(self, b, pklfile=None):
        """Save the object to the provided pickle file only if b=True. Uuseful for conditional intermediate saving in long fluent chains"""
        assert isinstance(b, bool)
        return self.pkl(pklfile) if b else self

    def webp(self, outfile, pause=3, strict=True, smallest=False, smaller=False):
        """Save a video to an animated WEBP file, with pause=N seconds on the last frame between loops.  
        
        Args:
            strict: If true, assert that the filename must have an .webp extension
            pause: Integer seconds to pause between loops of the animation
            smallest:  if true, create the smallest possible file but takes much longer to run
            smaller:  If true, create a smaller file, which takes a little longer to run 

        Returns:
            The filename of the webp file for this video

        .. warning::  This may be slow for very long or large videos
        """
        assert strict is False or iswebp(outfile)
        outfile = os.path.normpath(os.path.abspath(os.path.expanduser(outfile)))
        self.load().frame(0).pil().save(outfile, loop=0, save_all=True, method=6 if smallest else 3 if smaller else 0,
                                        append_images=[self.frame(k).pil() for k in range(1, len(self))],
                                        duration=[int(1000.0/self._framerate) for k in range(0, len(self)-1)] + [pause*1000])
        return outfile

    def gif(self, outfile, pause=3, smallest=False, smaller=False):
        """Save a video to an animated GIF file, with pause=N seconds between loops.  

        Args:
            pause: Integer seconds to pause between loops of the animation
            smallest:  If true, create the smallest possible file but takes much longer to run
            smaller:  if trye, create a smaller file, which takes a little longer to run 

        Returns:
            The filename of the animated GIF of this video

        .. warning::  This will be very large for big videos, consider using `vipy.video.Video.webp` instead.
        """        
        assert isgif(outfile)
        return self.webp(outfile, pause, strict=False, smallest=smallest, smaller=True)
        
    def saveas(self, outfile=None, framerate=None, vcodec='libx264', verbose=False, ignoreErrors=False, flush=False, pause=5):
        """Save video to new output video file.  This function does not draw boxes, it saves pixels to a new video file.

        Args:
            outfile: the absolute path to the output video file.  This extension can be .mp4 (for video) or [".webp",".gif"]  (for animated image)
            ignoreErrors:  if True, then exit gracefully without throwing an exception.  Useful for chaining download().saveas() on parallel dataset downloads
            flush:  If true, then flush the buffer for this object right after saving the new video. This is useful for transcoding in parallel
            framerate:  input framerate of the frames in the buffer, or the output framerate of the transcoded video.  If not provided, use framerate of source video
            pause:  an integer in seconds to pause between loops of animated images if the outfile is webp or animated gif

        Returns:
            a new video object with this video filename, and a clean video filter chain

        .. note:: 
            - If self.array() is loaded, then export the contents of self._array to the video file
            - If self.array() is not loaded, and there exists a valid video file, apply the filter chain directly to the input video
            - If outfile==None or outfile==self.filename(), then overwrite the current filename 

        """        
        outfile = tocache(tempMP4()) if outfile is None else os.path.normpath(os.path.abspath(os.path.expanduser(outfile)))
        premkdir(outfile)  # create output directory for this file if not exists
        framerate = framerate if framerate is not None else self._framerate

        if verbose:
            print('[vipy.video.saveas]: Saving video "%s" ...' % outfile)                      
        try:
            if iswebp(outfile):
                return self.webp(outfile, pause)
            elif isgif(outfile):
                return self.gif(outfile, pause)
            elif isjsonfile(outfile):
                with open(outfile) as f:
                    f.write(self.json(encode=True))
                return outfile
            elif self.isloaded():
                # Save numpy() from load() to video, forcing to be even shape
                (n, height, width, channels) = self._array.shape
                process = ffmpeg.input('pipe:', format='rawvideo', pix_fmt='rgb24', s='{}x{}'.format(width, height), r=framerate) \
                                .filter('pad', 'ceil(iw/2)*2', 'ceil(ih/2)*2') \
                                .output(filename=outfile, pix_fmt='yuv420p', vcodec=vcodec) \
                                .overwrite_output() \
                                .global_args('-cpuflags', '0', '-loglevel', 'quiet' if not vipy.globals.isdebug() else 'debug') \
                                .run_async(pipe_stdin=True)                
                for frame in self._array:
                    process.stdin.write(frame.astype(np.uint8).tobytes())
                process.stdin.close()
                process.wait()
            
            elif (self.isdownloaded() and self._isdirty()) or isRTSPurl(self.filename()) or isRTMPurl(self.filename()):
                # Transcode the video file directly, do not load() then export
                # Requires saving to a tmpfile if the output filename is the same as the input filename
                tmpfile = '%s.tmp%s' % (filefull(outfile), fileext(outfile)) if outfile == self.filename() else outfile
                self._ffmpeg.filter('pad', 'ceil(iw/2)*2', 'ceil(ih/2)*2') \
                            .output(filename=tmpfile, pix_fmt='yuv420p', vcodec=vcodec, r=framerate) \
                            .overwrite_output() \
                            .global_args('-cpuflags', '0', '-loglevel', 'quiet' if not vipy.globals.isdebug() else 'debug') \
                            .run()
                if outfile == self.filename():
                    if os.path.exists(self.filename()):
                        os.remove(self.filename())
                    shutil.move(tmpfile, self.filename())
            elif self.hasfilename() and not self._isdirty():
                shutil.copyfile(self.filename(), outfile)
            elif self.hasurl() and not self.hasfilename():
                raise ValueError('Input video url "%s" not downloaded, call download() first' % self.url())
            elif not self.hasfilename():
                raise ValueError('Input video file not found "%s"' % self.filename())
            else: 
                raise ValueError('saveas() failed')
        except Exception as e:
            if ignoreErrors:
                # useful for saving a large number of videos in parallel where some failed download
                print('[vipy.video.saveas]:  Failed with error "%s" - Returning empty video' % str(repr(e)))
            else:
                raise

        # Return a new video, cloned from this video with the new video file, optionally flush the video we loaded before returning
        return self.clone(flushforward=True, flushfilter=True, flushbackward=flush).filename(outfile).nourl()
    
    def savetmp(self):
        """Call `vipy.video.Video.saveas` using a new temporary video file, and return the video object with this new filename"""
        return self.saveas(outfile=tempMP4())
    def savetemp(self):
        """Alias for `vipy.video.Video.savetmp`"""
        return self.savetmp()

    def ffplay(self):
        """Play the video file using ffplay"""
        assert self.hasfilename() or (self.hasurl() and self.download().hasfilename())  # triggers download if needed
        cmd = 'ffplay "%s"' % self.filename()
        print('[vipy.video.play]: Executing "%s"' % cmd)
        os.system(cmd)
        return self
        
    def play(self, verbose=False, notebook=False):
        """Play the saved video filename in self.filename()

        If there is no filename, try to download it.  If the filter chain is dirty or the pixels are loaded, dump to temp video file first then play it.  This uses 'ffplay' on the PATH if available, otherwise uses a fallback player by showing a sequence of matplotlib frames.
        If the output of the ffmpeg filter chain has modified this video, then this will be saved to a temporary video file.  To play the original video (indepenedent of the filter chain of this video), use `vipy.video.Video.ffplay`.
        
        Args:
            verbose: If true, show more verbose output 
            notebook:  If true, play in a jupyter notebook

        Returns:
            The unmodified video object
        """
        

        if not self.isdownloaded() and self.hasurl():
            self.download()
        
        if notebook:
            # save to temporary video, this video is not cleaned up and may accumulate            
            try_import("IPython.display", "ipython"); import IPython.display
            if not self.hasfilename() or self.isloaded() or self._isdirty():
                v = self.saveas(tempMP4())                 
                warnings.warn('Saving video to temporary file "%s" for notebook viewer ... ' % v.filename())
                return IPython.display.Video(v.filename(), embed=True)
            return IPython.display.Video(self.filename(), embed=True)
        elif has_ffplay:
            if self.isloaded() or self._isdirty():
                f = tempMP4()
                if verbose:
                    warnings.warn('%s - Saving video to temporary file "%s" for ffplay ... ' % ('Video loaded into memory' if self.isloaded() else 'Dirty FFMPEG filter chain', f))
                v = self.saveas(f)
                cmd = 'ffplay "%s"' % v.filename()
                if verbose:
                    print('[vipy.video.play]: Executing "%s"' % cmd)
                os.system(cmd)
                if verbose:
                    print('[vipy.video.play]:  Removing temporary file "%s"' % v.filename())                    
                os.remove(v.filename())  # cleanup
            elif self.hasfilename() or (self.hasurl() and self.download().hasfilename()):  # triggers download
                self.ffplay()
            else:
                raise ValueError('Invalid video file "%s" - ffplay requires a video filename' % self.filename())
            return self

        else:
            """Fallback player.  This can visualize videos without ffplay, but it cannot guarantee frame rates. Large videos with complex scenes will slow this down and will render at lower frame rates."""
            fps = self.framerate()
            assert fps > 0, "Invalid display framerate"
            with Stopwatch() as sw:            
                for (k,im) in enumerate(self.load() if self.isloaded() else self.stream()):
                    time.sleep(max(0, (1.0/self.framerate())*int(np.ceil((self.framerate()/fps))) - sw.since()))                                
                    im.show(figure=figure)
                    if vipy.globals._user_hit_escape():
                        break                    
            vipy.show.close(figure)
            return self

    def show(self):
        """Alias for play"""
        return self.play()
    
    def quicklook(self, n=9, mindim=256, startframe=0, animate=False, dt=30):
        """Generate a montage of n uniformly spaced frames.
           Montage increases rowwise for n uniformly spaced frames, starting from frame zero and ending on the last frame.
        
           Input:
              -n:  Number of images in the quicklook
              -mindim:  The minimum dimension of each of the elements in the montage
              -animate:  If true, return a video constructed by animating the quicklook into a video by showing dt consecutive frames
              -dt:  The number of frames for animation
              -startframe:  The initial frame index to start the n uniformly sampled frames for the quicklook

           ..note:: The first frame in the upper left is guaranteed to be the start frame of the labeled activity, but the last frame in the bottom right may not be precisely the end frame and may be off by at most len(video)/9.
        """
        if not self.isloaded():
            self.load()  
        if animate:
            return Video(frames=[self.quicklook(n=n, startframe=k, animate=False, dt=dt) for k in range(0, min(dt, len(self)))], framerate=self.framerate())
        framelist = [min(int(np.round(f))+startframe, len(self)-1) for f in np.linspace(0, len(self)-1, n)]
        imframes = [self.frame(k).maxmatte()  # letterbox or pillarbox
                    for (j,k) in enumerate(framelist)]
        imframes = [im.savefig(figure=1).rgb() for im in imframes]  # temp storage in memory
        return vipy.visualize.montage(imframes, imgwidth=mindim, imgheight=mindim)

    def torch(self, startframe=0, endframe=None, length=None, stride=1, take=None, boundary='repeat', order='nchw', verbose=False, withslice=False, scale=1.0, withlabel=False, nonelabel=False):
        """Convert the loaded video of shape NxHxWxC frames to an MxCxHxW torch tensor/

        Args:
            startframe: [int >= 0] The start frame of the loaded video to use for constructig the torch tensor
            endframe: [int >= 0] The end frame of the loaded video to use for constructing the torch tensor
            length: [int >= 0] The length of the torch tensor if endframe is not provided. 
            stride: [int >= 1] The temporal stride in frames.  This is the number of frames to skip.
            take: [int >= 0]  The number of uniformly spaced frames to include in the tensor.  
            boundary: ['repeat', 'cyclic'] The boundary handling for when the requested tensor slice goes beyond the end of the video
            order: ['nchw', 'nhwc', 'chwn', 'cnhw']  The axis ordering of the returned torch tensor N=number of frames (batchsize), C=channels, H=height, W=width
            verbose [bool]: Print out the slice used for contructing tensor
            withslice: [bool] Return a tuple (tensor, slice) that includes the slice used to construct the tensor.  Useful for data provenance.
            scale: [float] An optional scale factor to apply to the tensor. Useful for converting [0,255] -> [0,1]
            withlabel: [bool] Return a tuple (tensor, labels) that includes the N framewise activity labels.  
            nonelabel: [bool] returns tuple (t, None) if withlabel=False

        Returns
            Returns torch float tensor, analogous to torchvision.transforms.ToTensor()           
            Return (tensor, slice) if withslice=True (withslice takes precedence)
            Returns (tensor, labellist) if withlabel=True

        .. notes::
            - This triggers a load() of the video
            - The precedence of arguments is (startframe, endframe) or (startframe, startframe+length), then stride and take.
            - Follows numpy slicing rules.  Optionally return the slice used if withslice=True
        """
        try_import('torch'); import torch
        frames = self.load().numpy() if self.load().numpy().ndim == 4 else np.expand_dims(self.load().numpy(), 3)  # NxHxWx(C=1, C=3)
        assert boundary in ['repeat', 'strict', 'cyclic'], "Invalid boundary mode - must be in ['repeat', 'strict', 'cyclic']"

        # Slice index (i=start (zero-indexed), j=end (non-inclusive), k=step)
        (i,j,k) = (startframe, endframe, stride)
        if startframe == 'random':
            assert length is not None, "Random start frame requires fixed length"
            i = max(0, np.random.randint(len(frames)-length+1))
        if endframe is not None:
            assert length is None, "Cannot specify both endframe and length"                        
            assert endframe > startframe, "End frame must be greater than start frame"
            (j,k) = (endframe, 1)
        if length is not None:
            assert endframe is None, "Cannot specify both endframe and length"
            assert length >= 0, "Length must be positive"
            (j,k) = (i+length, 1)
        if length is None and endframe is None:
            j = len(frames)  # use them all
        if stride != 1:
            assert take is None, "Cannot specify both take and stride"
            assert stride >= 1, "Stride must be >= 1"
            k = stride
        if take is not None:
            # Uniformly sampled frames to result in len(frames)=take
            assert stride == 1, "Cannot specify both take and stride"
            assert take <= len(frames), "Take must be less than the number of frames"
            k = int(np.ceil(len(frames)/float(take)))

        # Boundary handling
        assert i >= 0, "Start frame must be >= 0"
        assert i < j, "Start frame must be less then end frame"
        assert k <= len(frames), "Stride must be <= len(frames)"
        n = len(frames)  # true video length for labels
        if boundary == 'repeat' and j > len(frames):
            for d in range(j-len(frames)):
                frames = np.concatenate( (frames, np.expand_dims(frames[-1], 0) ))
        elif boundary == 'cyclic' and j > len(frames):
            for d in range(j-len(frames)):
                frames = np.concatenate( (frames, np.expand_dims(frames[j % len(frames)], 0) ))
        assert j <= len(frames), "invalid slice=%s for frame shape=%s" % (str((i,j,k)), str(frames.shape))
        if verbose:
            print('[vipy.video.torch]: slice (start,end,step)=%s for frame shape (N,C,H,W)=%s' % (str((i,j,k)), str(frames.shape)))

        # Slice and transpose to torch tensor axis ordering
        t = torch.from_numpy(frames[i:j:k] if (k!=1 or i!=0 or j!=len(frames)) else frames)  # do not copy - This shares the numpy buffer of the video, be careful!
        if t.dim() == 2:
            t = t.unsqueeze(0).unsqueeze(-1)  # HxW -> (N=1)xHxWx(C=1)
        if order == 'nchw':
            t = t.permute(0,3,1,2)  # NxCxHxW, view
        elif order == 'nhwc':
            pass  # NxHxWxC  (native numpy order)
        elif order == 'cnhw' or order == 'cdhw':
            t = t.permute(3,0,1,2)  # CxNxHxW == CxDxHxW (for torch conv3d), view
        elif order == 'chwn':
            t = t.permute(3,1,2,0)  # CxHxWxN, view
        else:
            raise ValueError("Invalid order = must be in ['nchw', 'nhwc', 'chwn', 'cnhw']")
            
        # Scaling (optional)
        if scale is not None and self.colorspace() != 'float':
            t = (1.0/255.0)*t  # [0,255] -> [0,1]
        elif scale is not None and scale != 1.0:
            t = scale*t

        # Return tensor or (tensor, slice) or (tensor, labels)
        if withslice:
            return (t, (i,j,k))
        elif withlabel:            
            labels = [sorted(tuple(self.activitylabels( (f%n) if boundary == 'cyclic' else min(f, n-1) ))) for f in range(i,j,k)]
            return (t, labels)
        elif nonelabel:
            return (t, None)
        else:
            return t

    def clone(self, flushforward=False, flushbackward=False, flush=False, flushfilter=False, rekey=False, flushfile=False, shallow=False, sharedarray=False, sanitize=True):
        """Create deep copy of video object, flushing the original buffer if requested and returning the cloned object.

        Flushing is useful for distributed memory management to free the buffer from this object, and pass along a cloned 
        object which can be used for encoding and will be garbage collected.
        
        Args:
            flushforward: copy the object, and set the cloned object `vipy.video.Video.array` to None.  This flushes the video buffer for the clone, not the object
            flushbackward:  copy the object, and set the object array() to None.  This flushes the video buffer for the object, not the clone.
            flush:  set the object array() to None and clone the object.  This flushes the video buffer for both the clone and the object.
            flushfilter:  Set the ffmpeg filter chain to the default in the new object, useful for saving new videos
            flushfile:  Remove the filename and the URL from the video object.  Useful for creating new video objects from loaded pixels.  
            rekey: Generate new unique track ID and activity ID keys for this scene
            shallow:  shallow copy everything (copy by reference), except for ffmpeg object.  attributes dictionary is shallow copied
            sharedarray:  deep copy of everything, except for pixel buffer which is shared.  Changing the pixel buffer on self is reflected in the clone.
            sanitize:  remove private attributes from self.attributes dictionary.  A private attribute is any key with two leading underscores '__' which should not be propagated to clone

        Returns:
            A deepcopy of the video object such that changes to self are not reflected in the copy

        .. note:: Cloning videos is an expensive operation and can slow down real time code. Use sparingly. 

        """
        if flush or (flushforward and flushbackward):
            self._array = None  # flushes buffer on object and clone
            #self._previewhash = None
            self._shape = None
            v = copy.deepcopy(self)  # object and clone are flushed
        elif flushbackward:
            v = copy.deepcopy(self)  # propagates _array to clone
            self._array = None   # object flushed, clone not flushed
            #self._previewhash = None
            self._shape = None
        elif flushforward:
            array = self._array;
            self._array = None
            #self._previewhash = None
            self._shape = None
            v = copy.deepcopy(self)   # does not propagate _array to clone
            self._array = array    # object not flushed
            v._array = None   # clone flushed
        elif shallow:
            v = copy.copy(self)  # shallow copy
            v._ffmpeg = copy.deepcopy(self._ffmpeg)  # except for ffmpeg object
            v.attributes = {k:v for (k,v) in self.attributes.items()}  # shallow copy of keys
            v._array = np.asarray(self._array) if self._array is not None else None  # shared pixels
        elif sharedarray:
            array = self._array
            self._array = None
            v = copy.deepcopy(self)  # deep copy of everything but pixels
            v._array = np.asarray(array) if array is not None else None  # shared pixels
            self._array = array # restore
        else:
            v = copy.deepcopy(self)            

        if flushfilter:
            v._ffmpeg = ffmpeg.input(v.filename())  # no other filters
            #v._previewhash = None
            v._shape = None
            (v._startframe, v._endframe) = (None, None)
            (v._startsec, v._endsec) = (None, None)
        if rekey:
            v.rekey()
        if flushfile:
            v.nofilename().nourl()
        if sanitize:
            v.sanitize()  # remove private attributes
        return v

    def flush(self):
        """Alias for clone(flush=True), returns self not clone"""
        self._array = None  # flushes buffer on object and clone
        #self._previewhash = None
        self._shape = None
        return self

    def returns(self, r=None):
        """Return the provided value, useful for terminating long fluent chains without returning self"""
        return r

    def flush_and_return(self, retval):
        """Flush the video and return the parameter supplied, useful for long fluent chains"""
        self.flush()
        return retval

    def map(self, func):
        """Apply lambda function to the loaded numpy array img, changes pixels not shape
        
        Lambda function must have the following signature:
            * newimg = func(img)
            * img: HxWxC numpy array for a single frame of video
            * newimg:  HxWxC modified numpy array for this frame.  Change only the pixels, not the shape

        The lambda function will be applied to every frame in the video in frame index order.
        """
        assert isinstance(func, types.LambdaType), "Input must be lambda function with np.array() input and np.array() output"
        oldimgs = self.load().array()
        self.array(np.apply_along_axis(func, 0, self._array))   # FIXME: in-place operation?
        if (any([oldimg.dtype != newimg.dtype for (oldimg, newimg) in zip(oldimgs, self.array())]) or
            any([oldimg.shape != newimg.shape for (oldimg, newimg) in zip(oldimgs, self.array())])):            
            self.colorspace('float')  # unknown colorspace after shape or type transformation, set generic
        return self

    def gain(self, g):
        """Pixelwise multiplicative gain, such that each pixel p_{ij} = g * p_{ij}"""
        return self.normalize(0, 1, scale=g)

    def bias(self, b):
        """Pixelwise additive bias, such that each pixel p_{ij} = b + p_{ij}"""
        return self.normalize(mean=0, std=1, scale=1.0, bias=b)
    
    def float(self):
        self.load()
        self._array = self._array.astype(np.float32) if self._array is not None else self._array
        return self

    def channel(self, c):
        self.load()
        assert c >= 0 and c < self.channels()
        self._array = self._array[:,:,:,c] if self._array is not None else self._array
        return self

    def normalize(self, mean, std, scale=1, bias=0):
        """Pixelwise whitening, out = ((scale*in) - mean) / std); triggers load().  All computations float32"""
        assert scale >= 0, "Invalid input"
        assert all([s > 0 for s in tolist(std)]), "Invalid input"
        self._array = vipy.math.normalize(self._array, np.array(mean, dtype=np.float32), np.array(std, dtype=np.float32), np.float32(scale))
        if bias != 0:
            self._array = self._array + np.array(bias, dtype=np.float32)
        return self.colorspace('float')

    def setattribute(self, k, v=None):
        if self.attributes is None:
            self.attributes = {}
        self.attributes[k] = v
        return self

    def _has_private_attribute(self):
        """Does the attributes dictionary contain any private attributes (e.g. those keys prepended with '__')"""
        return isinstance(self.attributes, dict) and any([k.startswith('__') for k in self.attributes.keys()])      
    
    def hasattribute(self, k):
        """Does the attributes dictionary (self.attributes) contain the provided key"""
        return isinstance(self.attributes, dict) and k in self.attributes

    def delattribute(self, k):
        if k in self.attributes:
            self.attributes.pop(k)
        return self

    def getattribute(self, k):
        return self.attributes[k]

    
class VideoCategory(Video):
    """vipy.video.VideoCategory class

    A VideoCategory is a video with associated category, such as an activity class.  This class includes all of the constructors of vipy.video.Video 
    along with the ability to extract a clip based on frames or seconds.

    """
    def __init__(self, filename=None, url=None, framerate=30.0, attributes=None, category=None, array=None, colorspace=None, startframe=None, endframe=None, startsec=None, endsec=None):
        super().__init__(url=url, filename=filename, framerate=framerate, attributes=attributes, array=array, colorspace=colorspace,
                                            startframe=startframe, endframe=endframe, startsec=startsec, endsec=endsec)
        self._category = category                

    @classmethod
    def from_json(cls, s):
        d = json.loads(s) if not isinstance(s, dict) else s                        
        v = super().from_json(s)
        v._category = d['_category']
        return v
        
    def __repr__(self):
        strlist = []
        if self.isloaded():
            strlist.append("height=%d, width=%d, frames=%d" % (self._array[0].shape[0], self._array[0].shape[1], len(self._array)))
        if self.filename() is not None:
            strlist.append('filename="%s"' % self.filename())
        if self.hasurl():
            strlist.append('url="%s"' % self.url())
        if self.category() is not None:
            strlist.append('category="%s"' % self.category())
        if not self.isloaded() and self._startframe is not None and self._endframe is not None:
            strlist.append('clip=(%d,%d)' % (self._startframe, self._endframe))
        if not self.isloaded() and self._startframe is not None and self._endframe is None:
            strlist.append('clip=(%d,)' % (self._startframe))
        return str('<vipy.video.VideoCategory: %s>' % (', '.join(strlist)))

    def json(self, encode=True):
        d = json.loads(super().json())
        d['_category'] = self._category
        return json.dumps(d) if encode else d
    
    def category(self, c=None):
        if c is None:
            return self._category
        else:
            self._category = c
            return self


    
class Scene(VideoCategory):
    """ vipy.video.Scene class

    The vipy.video.Scene class provides a fluent, lazy interface for representing, transforming and visualizing annotated videos.
    The following constructors are supported:

    >>> vid = vipy.video.Scene(filename='/path/to/video.ext')

    Valid video extensions are those that are supported by ffmpeg ['.avi','.mp4','.mov','.wmv','.mpg', 'mkv', 'webm'].

    >>> vid = vipy.video.Scene(url='https://www.youtube.com/watch?v=MrIN959JuV8')
    >>> vid = vipy.video.Scene(url='http://path/to/video.ext', filename='/path/to/video.ext')

    Youtube URLs are downloaded to a temporary filename, retrievable as vid.download().filename().  If the environment
    variable 'VIPY_CACHE' is defined, then videos are saved to this directory rather than the system temporary directory.
    If a filename is provided to the constructor, then that filename will be used instead of a temp or cached filename.
    URLs can be defined as an absolute URL to a video file, or to a site supported by 'youtube-dl' 
    [https://ytdl-org.github.io/youtube-dl/supportedsites.html]

    >>> vid = vipy.video.Scene(array=frames, colorspace='rgb')
    
    The input 'frames' is an NxHxWx3 numpy array corresponding to an N-length list of HxWx3 uint8 numpy array which is a single frame of pre-loaded video
    Note that the video transformations (clip, resize, rescale, rotate) are only available prior to load(), and the array() is assumed immutable after load().

    >>> vid = vipy.video.Scene(array=greyframes, colorspace='lum')
    
    The input 'greyframes' is an NxHxWx1 numpy array corresponding to an N-length list of HxWx3 uint8 numpy array which is a single frame of pre-loaded video
    This corresponds to the luminance of an RGB colorspace

    >>> vid = vipy.video.Scene(array=greyframes, colorspace='lum', tracks=tracks, activities=activities)

         * tracks = [vipy.object.Track(), ...]
         * activities = [vipy.object.Activity(), ...]
 
    The inputs are lists of tracks and/or activities.  An object is a spatial bounding box with a category label.  A track is a spatiotemporal bounding 
    box with a category label, such that the box contains the same instance of an object.  An activity is one or more tracks with a start and end frame for an 
    activity performed by the object instances.  Track and activity timing must be relative to the start frame of the Scene() constructor.  

    """
        
    def __init__(self, filename=None, url=None, framerate=30.0, array=None, colorspace=None, category=None, tracks=None, activities=None,
                 attributes=None, startframe=None, endframe=None, startsec=None, endsec=None):

        self._tracks = {}
        self._activities = {}        
        super().__init__(url=url, filename=filename, framerate=framerate, attributes=attributes, array=array, colorspace=colorspace,
                                    category=category, startframe=startframe, endframe=endframe, startsec=startsec, endsec=endsec)

        # Tracks must be defined relative to the clip specified by this constructor
        if tracks is not None:
            tracks = tracks if isinstance(tracks, list) or isinstance(tracks, tuple) else [tracks]  # canonicalize
            assert all([isinstance(t, vipy.object.Track) for t in tracks]), "Invalid track input; tracks=[vipy.object.Track(), ...]"
            self._tracks = {t.id():t for t in tracks}

        # Activities must be defined relative to the clip specified by this constructor            
        if activities is not None:
            activities = activities if isinstance(activities, list) or isinstance(activities, tuple) else [activities]  # canonicalize            
            assert all([isinstance(a, vipy.activity.Activity) for a in activities]), "Invalid activity input; activities=[vipy.activity.Activity(), ...]"
            self._activities = {a.id():a for a in activities}

        self._currentframe = None  # deprecated

    @classmethod
    def cast(cls, v, flush=False):
        """Cast a conformal vipy object to this class.  This is useful for downcast and upcast conversion of video objects."""
        assert isinstance(v, vipy.video.Video), "Invalid input - must be derived from vipy.video.Video"
        if v.__class__ != vipy.video.Scene:
            v.__class__ = vipy.video.Scene            
            v._tracks = {} if flush or not hasattr(v, '_tracks') else v._tracks
            v._activities = {} if flush or not hasattr(v, '_activities') else v._activities
            v._category = None if flush or not hasattr(v, '_category') else v._category
        return v

    @classmethod
    def from_json(cls, s):
        """Restore an object serialized with self.json()
        
           Usage:
           >>> vs = vipy.video.Scene.from_json(v.json())

        """

        d = json.loads(s) if not isinstance(s, dict) else s                                
        v = super().from_json(s)

        # Packed attribute storage:
        #   - When loading a large number of vipy objects, the python garbage collector slows down signficantly due to reference cycle counting
        #   - Mutable objects and custom containers are tracked by the garbage collector and the more of them that are loaded the longer GC takes
        #   - To avoid this, load attributes as tuples of packed strings.  This is an immutable type that is not refernce counted.  Check this with gc.is_tracked()
        #   - Then, unpack load the attributes on demand when accessing tracks() or activities().  Then, the nested containers are reference counted (even though they really should not since there are no cycles by construction)
        #   - This is useful when calling vipy.util.load(...) on archives that contain hundreds of thousands of objects
        #   - Do not access the private attributes self._tracks and self._attributes as they will be packed until needed
        #   - Should install ultrajson (pip install ujson) for super fast parsing
        v._tracks = tuple(d['_tracks'].values())  # efficient garbage collection: store as a packed string to avoid reference cycle tracking, unpack on demand
        v._activities = tuple(d['_activities'].values())  # efficient garbage collection: store as a packed string to avoid reference cycle tracking, unpack on demand 
        return v
        
    def pack(self):
        """Packing a scene returns the scene with the annotations JSON serialized.  
               
        - This is useful for fast garbage collection when there are many objects in memory
        - This is useful for distributed processing prior to serializing from a scheduler to a client
        - This is useful for lazy deserialization of complex attributes when loading many videos into memory
        - Unpacking is transparent to the end user and is performed on the fly when annotations are accessed.  There is no unpack() method.
        - See the notes in from_json() for why this helps with nested containers and reference cycle tracking with the python garbage collector        

        """
        d = json.loads(self.json())
        self._tracks = tuple(d['_tracks'].values())  # efficient garbage collection: store as a packed string to avoid reference cycle tracking, unpack on demand
        self._activities = tuple(d['_activities'].values())  # efficient garbage collection: store as a packed string to avoid reference cycle tracking, unpack on demand 
        return self

    def __repr__(self):
        strlist = []
        if self.isloaded():
            strlist.append("height=%d, width=%d, frames=%d, color=%s" % (self.height(), self.width(), len(self._array), self.colorspace()))
        if self.filename() is not None:
            strlist.append('filename="%s"' % (self.filename()))
        if self.hasurl():
            strlist.append('url="%s"' % self.url())
        if self._framerate is not None:
            strlist.append('fps=%1.1f' % float(self._framerate))
        if not self.isloaded() and self._startframe is not None and self._endframe is not None:
            strlist.append('clip=(%d,%d)' % (self._startframe, self._endframe))
        if not self.isloaded() and self._startframe is not None and self._endframe is None:
            strlist.append('clip=(%d,)' % (self._startframe))
        if self.category() is not None:
            strlist.append('category="%s"' % self.category())
        if self.hastracks():
            strlist.append('tracks=%d' % len(self._tracks))
        if self.hasactivities():
            strlist.append('activities=%d' % len(self._activities))
        return str('<vipy.video.scene: %s>' % (', '.join(strlist)))


    def instanceid(self, newid=None):
        """Return an annotation instance identifier for this video.  

        An instance ID is a unique identifier for a ground truth annotation within a video, either a track or an activity.  More than one instance ID may share the same video ID if they are from the same source videofile.  

        This is useful when calling `vipy.video.Scene.activityclip` or `vipy.video.Scene.activitysplit` to clip a video into segments such that each clip has a unique identifier, but all share the same underlying `vipy.video.Video.videoid`.
        This is useful when calling `vipy.video.Scene.trackclip` or `vipy.video.Scene.tracksplit` to clip a video into segments such that each clip has a unique identifier, but all share the same underlying `vipy.video.Video.videoid`.
        
        Returns:
            INSTANCEID: if 'instance_id' key is in self.attribute
            VIDEOID_INSTANCEID: if '_instance_id' key is in self.attribute, as set by activityclip() or trackclip().  This is set using INSTANCE_ID=ACTIVITYID_ACTIVITYINDEX or INSTANCEID=TRACKID_TRACKINDEX, where the index is the temporal order of the annotation in the source video prior to clip().
            VIDEOID_ACTIVITYINDEX: if 'activityindex' key is in self.attribute, as set by activityclip().  (fallback for legacy datasets).
            VIDEOID: otherwise 
        """
        if newid is not None:
            self.setattribute('instance_id', newid)
            return self
        else:
            if 'instance_id' in self.attributes:
                return self.attributes['instance_id']  # set at video creation time (e.g. pycollector)
            elif '_instance_id' in self.attributes:
                return self.attributes['_instance_id']  # set at activityclip() time for provenance from clips back to videos
            elif 'activityindex' in self.attributes:
                return '%s_%s' % (self.videoid(), str(self.attributes['activityindex']))  # set at activityclip() time for provenance from clips back to videos (deprecated)
            else:
                return self.videoid()

    def frame(self, k, img=None):
        """Return `vipy.image.Scene` object at frame k

        -The attributes of each of the `vipy.image.Scene.objects` in the scene contains helpful metadata for the provenance of the detection, including:  
            - 'trackid' of the track this detection
            - 'activityid' associated with this detection 
            - 'jointlabel' of this detection, used for visualization
            - 'noun verb' of this detection, used for visualization
        
        Args:
            k: [int >=- 0] The frame index requested.  This is relative to the current frame rate of the video.
            img: [numpy]  An optional image to be used for this frame.  This is useful to construct frames efficiently for videos if the pixel buffer is available from a stream rather than a preview.
        
        Return:
            A `vipy.image.Scene` object for frame k containing all objects in this frame
        
        .. notes::
            -Modifying this frame will not affect the source video

        """
        assert isinstance(k, int) and k>=0, "Frame index must be non-negative integer"
        assert img is not None or (self.isloaded() and k<len(self)) or not self.isloaded(), "Invalid frame index %d - Indexing video by frame must be integer within (0, %d)" % (k, len(self)-1)

        img = img if img is not None else (self._array[k] if self.isloaded() else self.preview(k).array())
        dets = [t[k].clone(deep=True).setattribute('trackindex', j) for (j, t) in enumerate(self.tracks().values()) if len(t)>0 and (t.during(k) or t.boundary()=='extend')]  # track interpolation (cloned) with boundary handling
        for d in dets:
            d.attributes['activityid'] = []  # reset
            jointlabel = [(d.shortlabel(),'')]  # [(Noun, Verbing1), (Noun, Verbing2), ...]
            activityconf = [None]   # for display 

            for (aid, a) in self.activities().items():  # insertion order:  First activity is primary, next is secondary (not in confidence order) 
                if a.hastrack(d.attributes['trackid']) and a.during(k):
                    # Jointlabel is always displayed as "Noun Verbing" during activity (e.g. Person Carrying, Vehicle Turning) using noun=track shortlabel, verb=activity shortlabel
                    # If noun is associated with more than one activity, then this is shown as "Noun Verbing1\nNoun Verbing2", with a newline separator 
                    if not any([a.shortlabel() == v for (n,v) in jointlabel]):
                        jointlabel.append( (d.shortlabel(), a.shortlabel()) )  # only show each activity once (even if repeated)
                        activityconf.append(a.confidence())
                    d.attributes['activityid'].append(a.id())  # for activity correspondence (if desired)

            # For display purposes
            d.attributes['__jointlabel'] = '\n'.join([('%s %s' % (n,v)).strip() for (n,v) in jointlabel[0 if len(jointlabel)==1 else 1:]])
            d.attributes['__noun verb'] = jointlabel[0 if len(jointlabel)==1 else 1:]
            d.attributes['__activityconf'] = activityconf[0 if len(jointlabel)==1 else 1:]
        dets.sort(key=lambda d: (d.confidence() if d.confidence() is not None else 0, d.shortlabel()))   # layering in video is ordered by decreasing track confidence and alphabetical shortlabel
        return vipy.image.Scene(array=img, colorspace=self.colorspace(), objects=dets, category=self.category())  
                
        
    def during(self, frameindex):
        try:
            self.__getitem__(frameindex)  # triggers load
            return True
        except:
            return False
            
    def labeled_frames(self):
        """Iterate over frames, yielding tuples (activity+object labelset in scene, vipy.image.Scene())"""
        self.load()
        for k in range(0, len(self)):
            #self._currentframe = k    # used only for incremental add()
            yield (self.labels(k), self.__getitem__(k))
        #self._currentframe = None
        

    def framecomposite(self, n=2, dt=10, mindim=256):
        """Generate a single composite image with minimum dimension mindim as the uniformly blended composite of n frames each separated by dt frames"""
        if not self.isloaded():
            self.mindim(mindim).load()
        imframes = [self.frame(k).maxmatte() for k in range(0, dt*n, dt)]
        img = np.uint8(np.sum([1/float(n)*im.array() for im in imframes], axis=0))
        return imframes[0].clone().array(img)

    def isdegenerate(self):
        """Degenerate scene has empty or malformed tracks"""
        return len(self.tracklist()) == 0 or any([t.isempty() or t.isdegenerate() for t in self.tracklist()])
    
    def quicklook(self, n=9, dilate=1.5, mindim=256, fontsize=10, context=False, startframe=0, animate=False, dt=30):
        """Generate a montage of n uniformly spaced annotated frames centered on the union of the labeled boxes in the current frame to show the activity ocurring in this scene at a glance
           Montage increases rowwise for n uniformly spaced frames, starting from frame zero and ending on the last frame.  This quicklook is most useful when len(self.activities()==1)
           for generating a quicklook from an activityclip().
        
           Args:
               n [int]:  Number of images in the quicklook
               dilate [float]:  The dilation factor for the bounding box prior to crop for display
               mindim [int]:  The minimum dimension of each of the elemnets in the montage
               fontsize [int]:  The size of the font for the bounding box label
               context [bool]:  If true, replace the first and last frame in the montage with the full frame annotation, to help show the scale of the scene
               animate [bool]:  If true, return a video constructed by animating the quicklook into a video by showing dt consecutive frames
               dt [int]:  The number of frames for animation
               startframe [int]:  The initial frame index to start the n uniformly sampled frames for the quicklook
        """
        if not self.isloaded():
            self.load()  
        if animate:
            return Video(frames=[self.quicklook(n=n, dilate=dilate, mindim=mindim, fontsize=fontsize, context=context, startframe=k, animate=False, dt=dt) for k in range(0, min(dt, len(self)))], framerate=self.framerate())
        f_mutator = vipy.image.mutator_show_jointlabel()
        framelist = [min(int(np.round(f))+startframe, len(self)-1) for f in np.linspace(0, len(self)-1, n)]
        isdegenerate = [self.frame(k).boundingbox() is None or self.frame(k).boundingbox().dilate(dilate).intersection(self.framebox(), strict=False).isdegenerate() for (j,k) in enumerate(framelist)]
        imframes = [self.frame(k).maxmatte()  # letterbox or pillarbox
                    if (isdegenerate[j] or (context is True and (j == 0 or j == (n-1)))) else
                    self.frame(k).padcrop(self.frame(k).boundingbox().dilate(dilate).imclipshape(self.width(), self.height()).maxsquare().int()).mindim(mindim, interp='nearest')
                    for (j,k) in enumerate(framelist)]
        imframes = [f_mutator(im) for im in imframes]  # show jointlabel from frame interpolation
        imframes = [im.savefig(fontsize=fontsize, figure=1).rgb() for im in imframes]  # temp storage in memory
        return vipy.visualize.montage(imframes, imgwidth=mindim, imgheight=mindim)
    
    def tracks(self, tracks=None, id=None):
        """Return mutable dictionary of tracks"""        
        if isinstance(self._tracks, tuple):
            self._tracks = {t.id():t for t in [vipy.object.Track.from_json(json.loads(s)) for s in self._tracks]}  # on-demand unpack (efficient garbage collection for large list of objects)
        if tracks is None and id is None:
            return self._tracks  # mutable dict
        elif id is not None:
            return self._tracks[id]
        elif isinstance(tracks, dict):
            assert all([isinstance(t, vipy.object.Track) and k == t.id() for (k,t) in tracks.items()]), "Invalid input - Must be dictionary of vipy.object.Track"
            self._tracks = tracks.copy()  # shallow copy
            return self
        else:
            assert all([isinstance(t, vipy.object.Track) for t in tolist(tracks)]), "Invalid input - Must be vipy.object.Track or list of vipy.object.Track"
            self._tracks = {t.id():t for t in tolist(tracks)}  # insertion order preserved (python >=3.6)
            return self

    def track(self, id):
        return self.tracks(id=id)

    def trackindex(self, id):
        assert id in self.tracks()
        return [t.id() for t in self.tracklist()].index(id)

    def trackidx(self, idx):
        return self.tracklist()[idx]

    def activity(self, id):
        return self.activities(id=id)
        
    def next_activity(self, id):
        """Return the next activity just after the given activityid"""
        assert id in self.activities()
        A = self.activitylist()
        k = [k for (k,a) in enumerate(A) if a.id() == id][0]
        return A[k+1] if k<len(A)-1 else None

    def prev_activity(self, id):
        """Return the previous activity just before the given activityid"""
        assert id in self.activities()
        A = self.activitylist()
        k = [k for (k,a) in enumerate(A) if a.id() == id][0]
        return A[k-1] if k>=1 else None

    def tracklist(self):
        return list(self.tracks().values())  # triggers shallow copy

    def objects(self, casesensitive=True):
        """The objects in a scene are the unique categories of tracks"""
        return sorted(list(set([t.category() if casesensitive else t.category().lower() for t in self.tracklist()])))
    
    def actorid(self, id=None, fluent=False):
        """Return or set the actor ID for the video.

        - The actor ID is the track ID of the primary actor in the scene.  This is useful for assigning a role for activities that are performed by the actor.
        - The actor ID is the first track is in the tracklist
        
        Args:
            id: [str] if not None, then use this track ID as the actor
            fluent: [bool] If true, always return self. This is useful for those cases where the actorid being set is None.
        
        Returns:
            [id=None, fluent=False] the actor ID
            [id is not None] The video with the actor ID set, only if the ID is found in the tracklist
        """
        if id is None:
            return next(iter(self.tracks().keys())) if not fluent else self  # Python >=3.6
        elif id in self._tracks:
            # Reorder tracks so that id is first
            idlist = [id] + [ti for ti in self.tracks().keys() if ti != id]
            self._tracks = {k:self.track(k) for k in idlist}
        else:
            warnings.warn('trackid=%s not found in "%s"' % (str(id), str(self)))
        return self

    def setactorid(self, id):
        """Alias for `vipy.video.Scene.actorid`"""
        return self.actorid(id, fluent=True)

    def actor(self):
        """Return the primary actor (first `vipy.object.Track`) in the video"""
        return next(iter(self.tracks().values())) if len(self._tracks)>0 else None   # Python >=3.6
        
    def primary_activity(self):
        """Return the primary activity of the video.

        - The primary activity is the first activity in the activitylist.  
        - This is useful for activityclip() videos that are centered on a single activity
        
        Returns:
            `vipy.activity.Activity` that is first in the `vipy.video.Scene.activitylist`
        """
        return next(iter(self.activities().values())) if len(self._activities)>0 else None  # Python >=3.6        

    def activities(self, activities=None, id=None):
        """Return mutable dictionary of activities.  All temporal alignment is relative to the current clip()."""
        if isinstance(self._activities, tuple):
            self._activities = {a.id():a for a in [vipy.activity.Activity.from_json(json.loads(s)) for s in self._activities]}  # on-demand
        if activities is None and id is None:
            return self._activities  # mutable dict
        elif id is not None:
            return self._activities[id]
        elif isinstance(activities, dict):
            assert all([isinstance(a, vipy.activity.Activity) and k == a.id() for (k,a) in activities.items()]), "Invalid input - Must be dictionary of vipy.activity.Activity"
            self._activities = activities.copy()  # shallow copy
            return self
        else:
            assert all([isinstance(a, vipy.activity.Activity) for a in tolist(activities)]), "Invalid input - Must be vipy.activity.Activity or list of vipy.activity.Activity"
            self._activities = {a.id():a for a in tolist(activities)}   # insertion order preserved (python >=3.6)
            return self

    def activityindex(self, k):
        """Return the `vipy.activity.Activity` at the requested index order in the video"""
        alist = self.activitylist()
        assert k >= 0 and k < len(alist), "Invalid index"        
        return alist[k]

    def activitylist(self):
        return list(self.activities().values())  # insertion ordered (python >=3.6), triggers shallow copy
        
    def activityfilter(self, f):
        """Apply boolean lambda function f to each activity and keep activity if function is true, remove activity if function is false
        
        Filter out all activities longer than 128 frames 
        >>> vid = vid.activityfilter(lambda a: len(a)<128)

        Filter out activities with category in set
        >>> vid = vid.activityfilter(lambda a: a.category() in set(['category1', 'category2']))
       
        Args:
            f: [lambda] a lambda function that takes an activity and returns a boolean

        Returns:
            This video with the activities f(a)==False removed.

        """
        assert callable(f)
        self._activities = {k:a for (k,a) in self.activities().items() if f(a) == True}
        return self
        
    def trackfilter(self, f, activitytrack=True):
        """Apply lambda function f to each object and keep if filter is True.  
        
        Args:
            activitytrack: [bool] If true, remove track assignment from activities also, may result in activities with no tracks
            f: [lambda]  The lambda function to apply to each track t, and if f(t) returns True, then keep the track
        
        Returns:
            self, with tracks removed in-place

        .. note:: Applying track filter with activitytrack=True may result in activities with no associated tracks.  You should follow up with self.activityfilter(lambda a: len(a.trackids()) > 0).
        """
        assert callable(f)
        self._tracks = {k:t for (k,t) in self.tracks().items() if f(t) == True}
        if activitytrack:
            self.activitymap(lambda a: a.trackfilter(lambda ti: ti in self._tracks))  # remove track association in activities
            #if any([len(a.tracks()) == 0 for a in self.activitylist()]):
            #    warnings.warn('trackfilter(..., activitytrack=True) removed tracks which returned at least one degenerate activity with no tracks')
        return self

    def trackmap(self, f, strict=True):
        """Apply lambda function f to each activity

           -strict=True: enforce that lambda function must return non-degenerate Track() objects        
        """
        assert callable(f)
        self._tracks = {k:f(t) for (k,t) in self.tracks().items()}
        assert all([isinstance(t, vipy.object.Track) and (strict is False or not t.isdegenerate()) for (tk,t) in self.tracks().items()]), "Lambda function must return non-degenerate vipy.object.Track()"
        return self
        
    def activitymap(self, f):
        """Apply lambda function f to each activity"""
        assert callable(f)
        self._activities = {k:f(a) for (k,a) in self.activities().items()}
        assert all([isinstance(a, vipy.activity.Activity) for a in self.activitylist()]), "Lambda function must return vipy.activity.Activity()"
        return self

    def rekey(self):
        """Change the track and activity IDs to randomly assigned UUIDs.  Useful for cloning unique scenes"""
        d_old_to_new = {k:hex(int(uuid.uuid4().hex[0:8], 16))[2:] for (k,a) in self.activities().items()}
        self._activities = {d_old_to_new[k]:a.id(d_old_to_new[k]) for (k,a) in self.activities().items()}
        d_old_to_new = {k:hex(int(uuid.uuid4().hex[0:8], 16))[2:] for (k,t) in self.tracks().items()}
        self._tracks = {d_old_to_new[k]:t.id(d_old_to_new[k]) for (k,t) in self.tracks().items()}
        for (k,v) in d_old_to_new.items():
            self.activitymap(lambda a: a.replaceid(k,v) )
        return self

    def annotation(self):
        """Return an iterator over annotations in each frame.
        
        >>> for y in self.annotation():
        >>>     for (bb,a) in y:
        >>>         print((bb,a))

        Yields:
            for each frame yield the tuple:  ( (`vipy.object.Detection`, (tuple of `vipy.activity.Activity` performed by the actor in this bounding box)), ... )

        .. note:: The preferred method for accessing annotations is a frame iterator, which includes pixels.  However, this method provides access to just the annotations without pixels.

        """
        endframe = max([a.endframe() for a in self.activitylist()]+[t.endframe() for (tk,t) in self.tracks().items()]) if (len(self._tracks) > 0 or len(self._activities) > 0) else 0
        for k in range(0,endframe):
            yield tuple( [tuple( [t[k] if t.during(k) else None, tuple( [a for a in self.activitylist() if a.during(k) and a.hastrackoverlap(t)] ) ]) for t in self.tracklist()])
        
    def label(self):
        """Return an iterator over labels in each frame"""
        endframe = max([a.endframe() for a in self.activitylist()]+[t.endframe() for (tk,t) in self.tracks().items()]) if (len(self._tracks) > 0 or len(self._activities) > 0) else 0
        for k in range(0,endframe):
            yield self.labels(k)
    
    def labels(self, k=None):
        """Return a set of all object and activity labels in this scene, or at frame int(k)"""
        return self.activitylabels(k).union(self.objectlabels(k))

    def activitylabel(self, startframe=None, endframe=None):
        """Return an iterator over activity labels in each frame, starting from startframe and ending when there are no more activities"""        
        endframe = endframe if endframe is not None else (max([a.endframe() for a in self.activitylist()]) if len(self.activities())>0 else 0)
        startframe = startframe if startframe is not None else (min([a.startframe() for a in self.activitylist()]) if len(self.activities())>0 else 0)
        assert startframe <= endframe
        for k in range(startframe, endframe):
            yield self.activitylabels(k)
        
    def activitylabels(self, startframe=None, endframe=None):
        """Return a set of all activity categories in this scene, or at startframe, or in range [startframe, endframe]"""        
        if startframe is None:
            return set([a.category() for a in self.activities().values()])
        elif startframe is not None and endframe is None:
            return set([a.category() for a in self.activities().values() if a.during(startframe)])
        elif startframe is not None and endframe is not None:
            return [set([a.category() for a in self.activities().values() if a.during(k)]) for k in range(startframe, endframe)] 
        else:
            raise ValueError('Invalid input - must specify both startframe and endframe, or only startframe')            
    
    def objectlabels(self, k=None, lower=False):
        """Return a python set of all activity categories in this scene, or at frame k.
        
        Args:
            k: [int] The object labels present at frame k.  If k=None, then all object labels in the video
            lower: [bool] If true, return the object labels in alll lower case for case invariant string comparisonsn            
        """
        return set([t.category() if not lower else t.category().lower() for t in self.tracks().values() if k is None or t.during(k)])        

    def categories(self):
        """Alias for labels()"""
        return self.labels()
    
    def activity_categories(self):
        """Alias for activitylabels()"""
        return self.activitylabels()        
        
    def hasactivities(self):
        """Does this video have any activities?"""
        return len(self._activities) > 0

    def hasactivity(self, activityid):
        """Does this video have this activity id?"""
        return activityid in self.activities()
    
    def hastracks(self):
        """Does this video have any tracks?"""
        return len(self._tracks) > 0

    def hastrack(self, trackid):
        """Does the video have this trackid?  
        
        .. note:: Track IDs are available as vipy.object.Track().id()
        """
        return trackid in self.tracks()

    def add(self, obj, category=None, attributes=None, rangecheck=True, frame=None, fluent=False):
        """Add the object obj to the scene, and return an index to this object for future updates
        
        This function is used to incrementally build up a scene frame by frame.  Obj can be one of the following types:

        - obj = vipy.object.Detection(), this must be called from within a frame iterator (e.g. for im in video) to get the current frame index
        - obj = vipy.object.Track()  
        - obj = vipy.activity.Activity()
        - obj = [xmin, ymin, width, height], with associated category kwarg, this must be called from within a frame iterator to get the current frame index
        
        It is recomended that the objects are added as follows.  For a v=vipy.video.Scene():
            
        >>>    for im in v:
        >>>        # Do some processing on frame im to detect objects
        >>>        (object_labels, xywh) = object_detection(im)
        >>>
        >>>        # Add them to the scene, note that each object instance is independent in each frame, use tracks for object correspondence
        >>>        for (lbl,bb) in zip(object_labels, xywh):
        >>>            v.add(bb, lbl)
        >>>
        >>>        # Do some correspondences to track objects
        >>>        t2 = v.add( vipy.object.Track(...) )
        >>>
        >>>        # Update a previous track to add a keyframe
        >>>        v.track(t2).add( ... )
        
        The frame iterator will keep track of the current frame in the video and add the objects in the appropriate place.  Alternatively,

        >>>    v.add(vipy.object.Track(..), frame=k)

        Args:
            obj: A conformal python object to add to the scene (`vipy.object.Detection`, `vipy.object.Track`, `vipy.activity.Activity`, [xmin, ymin, width, height]
            category:  Used if obj is an xywh tuple
            attributes:  Used only if obj is an xywh tuple
            frame:  [int] The frame to add the object
            rangecheck: [bool] If true, check if the object is within the image rectangle and throw an exception if not.  This requires introspecting the video shape using `vipy.video.Video.shape`.
            fluent: [bool] If true, return self instead of the object index 

        """        
        if isinstance(obj, vipy.object.Detection):
            assert frame is not None, "add() for vipy.object.Detection() must be added during frame iteration (e.g. for im in video: )"
            k = frame
            if obj.hasattribute('trackid') and obj.attributes['trackid'] in self.tracks():
                # The attribute "trackid" is set for a detection when interpolating a track at a frame.  This is useful for reconstructing a track from previously enumerated detections
                trackid = obj.attributes['trackid']
                self.trackmap(lambda t: t.update(k, obj) if obj.attributes['trackid'] == t.id() else t) 
                return None if not fluent else self
            else:
                t = vipy.object.Track(category=obj.category(), keyframes=[k], boxes=[obj], boundary='strict', attributes=obj.attributes, trackid=obj.attributes['trackid'] if obj.hasattribute('trackid') else None, framerate=self.framerate())
                if rangecheck and not obj.hasoverlap(width=self.width(), height=self.height()):
                    raise ValueError("Track '%s' does not intersect with frame shape (%d, %d)" % (str(t), self.height(), self.width()))
                self.tracks()[t.id()] = t  # by-reference
                return t.id() if not fluent else self
        elif isinstance(obj, vipy.object.Track):
            if rangecheck and not obj.boundingbox().isinside(vipy.geometry.imagebox(self.shape())):
                obj = obj.imclip(self.width(), self.height())  # try to clip it, will throw exception if all are bad 
                warnings.warn('[vipy.video.add]: Clipping trackid=%s track="%s" to image rectangle' % (str(obj.id()), str(obj)))
            if obj.framerate() != self.framerate():
                obj.framerate(self.framerate())  # convert framerate of track to framerate of video
            self.tracks()[obj.id()] = obj  # by-reference
            return obj.id() if not fluent else self
        elif isinstance(obj, vipy.activity.Activity):
            if rangecheck and obj.startframe() >= obj.endframe():
                raise ValueError("Activity '%s' has invalid (startframe, endframe)=(%d, %d)" % (str(obj), obj.startframe(), obj.endframe()))
            self.activities()[obj.id()] = obj  # by-reference, activity may have no tracks
            return obj.id() if not fluent else self
        elif (istuple(obj) or islist(obj)) and len(obj) == 4 and isnumber(obj[0]):
            assert frame is not None, "add() for obj=xywh must be added at a specific frame"
            t = vipy.object.Track(category=category, keyframes=[frame], boxes=[vipy.geometry.BoundingBox(xywh=obj)], boundary='strict', attributes=attributes, framerate=self.framerate())
            if rangecheck and not t.boundingbox().isinside(vipy.geometry.imagebox(self.shape())):
                t = t.imclip(self.width(), self.height())  # try to clip it, will throw exception if all are bad 
                warnings.warn('Clipping track "%s" to image rectangle' % (str(t)))
            self.tracks()[t.id()] = t  # by-reference
            return t.id() if not fluent else self
        else:
            raise ValueError('Undefined object type "%s" to be added to scene - Supported types are obj in ["vipy.object.Detection", "vipy.object.Track", "vipy.activity.Activity", "[xmin, ymin, width, height]"]' % str(type(obj)))

    def delete(self, id):
        """Delete a given track or activity by id, if present"""
        return self.trackfilter(lambda t: t.id() != id).activityfilter(lambda a: a.id() != id)
            
    def addframe(self, im, frame):
        """Add im=vipy.image.Scene() into vipy.video.Scene() at given frame. The input image must have been generated using im=self[k] for this to be meaningful, so that trackid can be associated"""
        assert isinstance(im, vipy.image.Scene), "Invalid input - Must be vipy.image.Scene()"
        assert im.shape() == self.shape(), "Frame input (shape=%s) must be same shape as video (shape=%s)" % (str(im.shape()), str(self.shape()))
        
        # Copy framewise vipy.image.Scene() into vipy.video.Scene(). 
        self.numpy()[frame] = im.array()  # will trigger copy        
        for bb in im.objects():
            self.trackmap(lambda t: t.update(frame, bb) if bb.attributes['trackid'] == t.id() else t) 
        return self
    
    def clear(self):
        """Remove all activities and tracks from this object"""
        self._activities = {}
        self._tracks = {}
        return self

    def cleartracks(self):
        self._tracks = {}
        return self

    def clearactivities(self):
        self._activities = {}
        return self
    
    def replace(self, other, frame=None):
        """Replace tracks and activities with other if activity/track is during frame"""
        assert isinstance(other, vipy.video.Scene)
        self.activities([a for a in other.activitylist() if frame is None or a.during(frame)])
        self.tracks([t for t in other.tracklist() if frame is None or t.during(frame)])
        return self

    def json(self, encode=True):
        """Return JSON encoded string of this object.  This may fail if attributes contain non-json encodeable object"""
        try:
            json.loads(json.dumps(self.attributes))  # rount trip for the attributes ductionary - this can be any arbitrary object and contents may not be json encodable
        except:
            raise ValueError('Video contains non-JSON encodable object in self.attributes dictionary - Try to clear with self.attributes = {} first')

        d = json.loads(super().json())
        d['_tracks'] = {k:t.json(encode=True) for (k,t) in self.tracks().items()}
        d['_activities'] = {k:a.json(encode=True) for (k,a) in self.activities().items()}
        try:
            return json.dumps(d) if encode else d
        except:
            # Legacy support for non JSON serializable objects (<= vipy.1.9.2)
            v = self.clone()
            for (ti, t) in v.tracks().items():
                for o in t._keyboxes:
                    vipy.geometry.BoundingBox.cast(o, flush=True)
                    o.float().significant_digits(2)

            for (ai, a) in v.activities().items():
                a._startframe = int(a._startframe)
                a._endframe = int(a._endframe)
            return v.json(encode=encode)
        
    def csv(self, outfile=None):
        """Export scene to CSV file format with header.  If there are no tracks, this will be empty. """
        assert self.load().isloaded()
        csv = [(self.filename(), # video filename
                k,  # frame number (zero indexed)
                d.category(), d.shortlabel(), # track category and shortlabel (displayed in caption)
                ';'.join([self.activities(id=aid).category() for aid in tolist(d.attributes['activityid'])] if 'activityid' in d.attributes else ''), # semicolon separated activity category associated with track
                d.xmin(), d.ymin(), d.width(), d.height(),   # bounding box
                d.attributes['trackid'],  # globally unique track ID
                ';'.join([aid for aid in tolist(d.attributes['activityid'])] if 'activityid' in d.attributes else '')) # semicolon separated activity ID associated with track
               for (k,im) in enumerate(self) for d in im.objects()]
        csv = [('# video_filename', 'frame_number', 'object_category', 'object_shortlabel', 'activity categories(;)', 'xmin', 'ymin', 'width', 'height', 'track_id', 'activity_ids(;)')] + csv
        return writecsv(csv, outfile) if outfile is not None else csv


    def framerate(self, fps=None):
        """Change the input framerate for the video and update frame indexes for all annotations.

        >>> fps = self.framerate()
        >>> self.framerate(fps=15.0)

        """
        
        if fps is None:
            return self._framerate
        elif fps == self._framerate:
            return self
        else:
            assert not self.isloaded(), "Filters can only be applied prior to load() - Try calling flush() first"
            self._startframe = int(round(self._startframe * (fps/self._framerate))) if self._startframe is not None else self._startframe  # __repr__ only
            self._endframe = int(round(self._endframe * (fps/self._framerate))) if self._endframe is not None else self._endframe  # __repr__only
            self._tracks = {k:t.framerate(fps) for (k,t) in self.tracks().items()}
            self._activities = {k:a.framerate(fps) for (k,a) in self.activities().items()}        
            if 'fps=' in self._ffmpeg_commandline():
                self._update_ffmpeg('fps', fps)  # replace fps filter, do not add to it
            else:
                self._ffmpeg = self._ffmpeg.filter('fps', fps=fps, round='up')  # create fps filter first time
            self._framerate = fps
            return self
        
    def activitysplit(self, idx=None):
        """Split the scene into k separate scenes, one for each activity.  Do not include overlapping activities.  

        Args:
            idx: [int],[tuple],[list].  Return only those activities in the provided activity index list, where the activity index is the integer index of the activity in the video.

        .. note:: This is useful for union()
        """
        vid = self.clone(flushforward=True)
        if any([(a.endframe()-a.startframe()) <= 0 for a in vid.activities().values()]):
            warnings.warn('Filtering invalid activity with degenerate lengths: %s' % str([a for a in vid.activities().values() if (a.endframe()-a.startframe()) <= 0]))
        activities = sorted([a.clone() for a in vid.activities().values() if (a.endframe()-a.startframe()) > 0], key=lambda a: a.startframe())   # only activities with at least one frame, sorted in temporal order
        tracks = [ [t.clone() for (tid, t) in vid.tracks().items() if a.hastrack(t)] for a in activities]  # tracks associated with each activity (may be empty)
        vid._activities = {}  # for faster clone
        vid._tracks = {}      # for faster clone
        return [vid.clone()
                .setattribute('_instance_id', ('%s_%d' % (vid.videoid(), k)) if not vid.hasattribute('_instance_id') else vid.getattribute('_instance_id'))
                .activities(pa)
                .tracks(t)
                .setactorid(pa.actorid())
                for (k,(pa,t)) in enumerate(zip(activities, tracks)) if idx is None or k in tolist(idx)]

    def tracksplit(self):
        """Split the scene into k separate scenes, one for each track.  Each scene starts at frame 0 and is a shallow copy of self containing exactly one track.  

        - This is useful for visualization by breaking a scene into a list of scenes that contain only one track.
        - The attribute '_trackindex' is set in the attributes dictionary to provide provenance for the track relative to the source video

        .. notes:: Use clone() to create a deep copy if needed.
        """
        return [self.clone(shallow=True).setattribute('_trackindex', k).tracks(t).activityfilter(lambda a: a.hastrack(tk)) for (k,(tk,t)) in enumerate(self.tracks().items())]

    def trackclip(self):
        """Split the scene into k separate scenes, one for each track.  Each scene starts and ends when the track starts and ends"""
        return [t.setattribute('_instance_id', '%s_%d' % (t.actorid(), k)).clip(t.track(t.actorid()).startframe(), t.track(t.actorid()).endframe()) for (k,t) in enumerate(self.tracksplit())]
    
    def activityclip(self, padframes=0, multilabel=True, idx=None):
        """Return a list of `vipy.video.Scene` objects each clipped to be temporally centered on a single activity, with an optional padframes before and after.  

        Args:
            padframes: [int] for symmetric padding same before and after
            padframes: [tuple] (int, int) for asymmetric padding before and after
            padframes: [list[tuples]] [(int, int), ...] for activity specific asymmetric padding
            multilabel: [bool] include overlapping multilabel secondary activities in each activityclip
            idx: [int], [tuple], [list].  The indexes of the activities to return, where the index is the integer index order of the activity in the video.

        Returns:
            A list of `vipy.video.Scene` each cloned from the source video and clipped on one activity in the scene

        .. notes::
           - The Scene() category is updated to be the activity category of the clip, and only the objects participating in the activity are included.
           - Clips are returned ordered in the temporal order they appear in the video.
           - The returned vipy.video.Scene() objects for each activityclip are clones of the video, with the video buffer flushed.
           - Each activityclip() is associated with each activity in the scene, and includes all other secondary activities that the objects in the primary activity also perform (if multilabel=True).  See activityclip().labels(). 
           - Calling activityclip() on activityclip(multilabel=True) will duplicate activities, due to the overlapping secondary activities being included in each clip with an overlap.  Be careful!
        """
        assert isinstance(padframes, int) or istuple(padframes) or islist(padframes)

        vid = self.clone(flushforward=True)
        if any([(a.endframe()-a.startframe()) <= 0 for a in vid.activities().values()]):
            warnings.warn('Filtering invalid activity clips with degenerate lengths: %s' % str([a for a in vid.activities().values() if (a.endframe()-a.startframe()) <= 0]))
        primary_activities = sorted([a.clone() for a in vid.activities().values() if (a.endframe()-a.startframe()) > 0], key=lambda a: a.startframe())   # only activities with at least one frame, sorted in temporal order
        padframelist = [padframes if istuple(padframes) else (padframes, padframes) for k in range(len(primary_activities))] if not islist(padframes) else padframes                    
        tracks = [ [t.clone() for (tid, t) in vid.tracks().items() if a.hastrackoverlap(t)] for a in primary_activities]  # tracks associated with and temporally overlapping each primary activity (may be empty)
        secondary_activities = [[sa.clone() for sa in primary_activities if (sa.id() != pa.id() and pa.clone().temporalpad((prepad, postpad)).hasoverlap(sa) and (len(T)==0 or any([sa.hastrack(t) for t in T])))] for (pa, T, (prepad,postpad)) in zip(primary_activities, tracks, padframelist)]  # overlapping secondary activities that includes any track in the primary activity
        secondary_activities = [sa if multilabel else [] for sa in secondary_activities]  
        vid._activities = {}  # for faster clone
        vid._tracks = {}      # for faster clone
        return [vid.clone()
                .activities([pa]+sa)  # primary activity first
                .tracks(t)
                .clip(startframe=max(pa.startframe()-prepad, 0), endframe=(pa.endframe()+postpad))
                .category(pa.category())
                .setactorid(pa.actorid())  # actor is actor of primary activity
                .setattribute('_instance_id', ('%s_%d' % (vid.videoid(), k)) if not vid.hasattribute('_instance_id') else vid.getattribute('_instance_id'))
                for (k,(pa,sa,t,(prepad,postpad))) in enumerate(zip(primary_activities, secondary_activities, tracks, padframelist))
                if (idx is None or k in tolist(idx))]

    def noactivityclip(self, label=None, strict=True, padframes=0):
        """Return a list of vipy.video.Scene() each clipped on a track segment that has no associated activities.  

        Args:
            strict: [bool] True means that background can only occur in frames where no tracks are performing any activities.  This is useful so that background is not constructed from secondary objects. False means that background can only occur in frames where a given track is not performing any activities. 
            label: [str] The activity label to give the background activities.  Defaults to the track category (lowercase)
            padframes: [int]  The amount of temporal padding to apply to the clips before and after in frames.  See `vipy.video.Scene.activityclip` for options.
        
        Returns:
            A list of `vipy.video.Scene` each cloned from the source video and clipped in the temporal region between activities.  The union of activityclip() and noactivityclip() should equal the entire video.

        .. notes::
            - Each clip will contain exactly one activity "Background" which is the interval for this track where no activities are occurring
            - Each clip will be at least one frame long
        """
        v = self.clone()
        for t in v.tracklist():
            bgframe = [k for k in range(t.startframe(), t.endframe()) if not any([a.hastrack(t) and a.during(k) for a in self.activitylist()])]                
            while len(bgframe) > 0:
                (i,j) = (0, np.argwhere(np.diff(bgframe) > 1).flatten()[0] + 1 if len(np.argwhere(np.diff(bgframe) > 1))>0 else len(bgframe)-1)
                if i < j:
                    v.add(vipy.activity.Activity(label=t.category() if label is None else label, 
                                                 shortlabel='' if label is None else label,
                                                 startframe=bgframe[i], endframe=bgframe[j],
                                                 actorid=t.id(), framerate=v.framerate(), attributes={'noactivityclip':True}))
                bgframe = bgframe[j+1:]
        return v.activityfilter(lambda a: 'noactivityclip' in a.attributes).activityclip(padframes=padframes, multilabel=False)

    def trackbox(self, dilate=1.0):
        """The trackbox is the union of all track bounding boxes in the video, or None if there are no tracks
        
        Args:
            dilate: [float] A dilation factor to apply to the trackbox before returning.  See `vipy.geometry.BoundingBox.dilate`

        Returns:
            A `vipy.geometry.BoundingBox` which is the union of all boxes in the track (or None if no boxes exist)
        """
        boxes = [t.clone().boundingbox() for t in self.tracklist()]
        boxes = [bb.dilate(dilate) for bb in boxes if bb is not None]
        return boxes[0].union(boxes[1:]) if len(boxes) > 0 else None

    def framebox(self):
        """Return the bounding box for the image rectangle.

        Returns:
            A `vipy.geometry.BoundingBox` which defines the image rectangle

        .. notes: This requires calling `vipy.video.Video.preview` to get the frame shape from the current filter chain, which touches the video file"""
        return vipy.geometry.BoundingBox(xmin=0, ymin=0, width=self.width(), height=self.height())

    def trackcrop(self, dilate=1.0, maxsquare=False, zeropad=True):
        """Return the trackcrop() of the scene which is the crop of the video using the `vipy.video.Scene.trackbox`.
         
        Args:
            zeropad: [bool] If True, the zero pad the crop if it is outside the image rectangle, otherwise return only valid pixels inside the image rectangle
            maxsquare: [bool] If True, make the bounding box the maximum square before cropping
            dilate: [float] The dilation factor to apply to the trackbox prior to cropping
        
        Returns:
           A `vipy.video.Scene` object from cropping the video using the trackbox.  If there are no tracks, return None.  

        """
        bb = self.trackbox(dilate)  # may be None if trackbox is degenerate
        return self.crop(bb.maxsquareif(maxsquare), zeropad=zeropad) if bb is not None else None  

    def activitybox(self, activityid=None, dilate=1.0):
        """The activitybox is the union of all activity bounding boxes in the video, which is the union of all tracks contributing to all activities.  This is most useful after activityclip().
           The activitybox is the smallest bounding box that contains all of the boxes from all of the tracks in all activities in this video.
        """
        activities = [a for (k,a) in self.activities().items() if (activityid is None or k in set(activityid))]
        boxes = [t.clone().boundingbox().dilate(dilate) for t in self.tracklist() if any([a.hastrack(t) for a in activities])]
        return boxes[0].union(boxes[1:]) if len(boxes) > 0 else vipy.geometry.BoundingBox(xmin=0, ymin=0, width=int(self.width()), height=int(self.height()))

    def activitycuboid(self, activityid=None, dilate=1.0, maxdim=256, bb=None):
        """The activitycuboid() is the fixed square spatial crop corresponding to the activitybox (or supplied bounding box), which contains all of the valid activities in the scene.  This is most useful after activityclip().
           The activitycuboid() is a spatial crop of the video corresponding to the supplied boundingbox or the square activitybox().
           This crop must be resized such that the maximum dimension is provided since the crop can be tiny and will not be encodable by ffmpeg
        """
        bb = self.activitybox(activityid).maxsquare() if bb is None else bb  
        assert bb is None or isinstance(bb, vipy.geometry.BoundingBox)
        assert bb.issquare(), "Add support for non-square boxes"
        return self.clone().crop(bb.dilate(dilate).int(), zeropad=True).resize(maxdim, maxdim)  # crop triggers preview()

    def activitysquare(self, activityid=None, dilate=1.0, maxdim=256):
        """The activity square is the maxsquare activitybox that contains only valid (non-padded) pixels interior to the image"""
        bb = self.activitybox(activityid).maxsquare().dilate(dilate).int().iminterior(self.width(), self.height()).minsquare()
        return self.activitycuboid(activityid, dilate=1.0, maxdim=maxdim, bb=bb)

    def activitytube(self, activityid=None, dilate=1.0, maxdim=256):
        """The activitytube() is a sequence of crops where the spatial box changes on every frame to track the activity.  
           The box in each frame is the square activitybox() for this video which is the union of boxes contributing to this activity in each frame.
           This function does not perform any temporal clipping.  Use activityclip() first to split into individual activities.  
           Crops will be optionally dilated, with zeropadding if the box is outside the image rectangle.  All crops will be resized so that the maximum dimension is maxdim (and square by default)
        """
        vid = self.clone().load()  # triggers load
        self.activityfilter(lambda a: activityid is None or a.id() in set(activityid))  # only requested IDs (or all of them)
        frames = [im.padcrop(im.boundingbox().maxsquare().dilate(dilate).int()).resize(maxdim, maxdim) for im in vid if im.boundingbox() is not None]  # track interpolation, for frames with boxes only
        if len(frames) != len(vid):
            warnings.warn('[vipy.video.activitytube]: Removed %d frames with no spatial bounding boxes' % (len(vid) - len(frames)))
            vid.attributes['__activtytube'] = {'truncated':len(vid) - len(frames)}  # provenance to reject
        if len(frames) == 0:
            warnings.warn('[vipy.video.activitytube]: Resulting video is empty!  Setting activitytube to zero')
            frames = [ vid[0].resize(maxdim, maxdim).zeros() ]  # empty frame
            vid.attributes['__activitytube'] = {'empty':True}   # provenance to reject 
        vid._tracks = {ti:vipy.object.Track(keyframes=[f for (f,im) in enumerate(frames) for d in im.objects() if d.attributes['trackid'] == ti],
                                            boxes=[d for (f,im) in enumerate(frames) for d in im.objects() if d.attributes['trackid'] == ti],
                                            category=t.category(), trackid=ti, framerate=self.framerate())
                       for (k,(ti,t)) in enumerate(self.tracks().items())}  # replace tracks with boxes relative to tube
        return vid.array(np.stack([im.numpy() for im in frames]))

    def actortube(self, trackid=None, dilate=1.0, maxdim=256, strict=True):
        """The actortube() is a sequence of crops where the spatial box changes on every frame to track the primary actor performing an activity.  
           The box in each frame is the square box centered on the primary actor performing the activity, dilated by a given factor (the original box around the actor is unchanged, this just increases the context, with zero padding)
           This function does not perform any temporal clipping.  Use activityclip() first to split into individual activities.  
           All crops will be resized so that the maximum dimension is maxdim (and square by default)
        """
        assert trackid is not None or len(self.tracks()) == 1, "Track ID must be provided if there exists more than one track in the scene"
        trackid = trackid if trackid is not None else list(self.tracks().keys())[0]
        assert self.hastrack(trackid), "Track ID %s not found - Actortube requires a track ID in the scene (tracks=%s)" % (str(trackid), str(self.tracks()))
        vid = self.clone().load()  # triggers load        
        t = vid.tracks(id=trackid)  # actor track
        frames = [im.padcrop(t[k].maxsquare().dilate(dilate).int()).resize(maxdim, maxdim) for (k,im) in enumerate(vid) if t.during(k)] if len(t)>0 else []  # actor interpolation, padding may introduce frames with no tracks
        if len(frames) == 0:
            if not strict:
                warnings.warn('[vipy.video.actortube]: Empty track for trackid="%s" - Setting actortube to zero' % trackid)
                frames = [ vid[0].resize(maxdim, maxdim).zeros() ]  # empty frame
                vid.attributes['__actortube'] = {'empty':True}   # provenance to reject             
            else:
                raise ValueError('[vipy.video.actortube]: Empty track for track=%s, trackid=%s' % (str(t), trackid))
        vid._tracks = {ti:vipy.object.Track(keyframes=[f for (f,im) in enumerate(frames) for d in im.objects() if d.attributes['trackid'] == ti],  # keyframes zero indexed, relative to [frames]
                                            boxes=[d for (f,im) in enumerate(frames) for d in im.objects() if d.attributes['trackid'] == ti],  # one box per frame
                                            category=t.category(), trackid=ti, framerate=self.framerate())  # preserve trackid
                       for (k,(ti,t)) in enumerate(self.tracks().items())}  # replace tracks with interpolated boxes relative to tube defined by actor
        return vid.array(np.stack([im.numpy() for im in frames]))

    def speed(self, s):
        """Change the speed by a multiplier s.  If s=1, this will be the same speed, s=0.5 for half-speed (slower playback), s=2 for double-speed (faster playback)"""        
        super().speed(s)
        return self.trackmap(lambda t: t.framerate(speed=s)).activitymap(lambda a: a.framerate(speed=s))
        

    
    def clip(self, startframe, endframe=None):
        """Clip the video to between (startframe, endframe).  This clip is relative to clip() shown by __repr__(). 

        Args:
            startframe: [int] the start frame relative to the video framerate() for the clip
            endframe: [int] the end frame relative to the video framerate for the clip, may be none
        
        Returns:
            This video object, clipped so that a load() will result in frame=0 equivalent to startframe.  All tracks and activities updated relative to the new startframe.

        .. note:  
            - This return a clone of the video for idempotence
            - This does not load the video.  This updates the ffmpeg filter chain to temporally trim the video.  See self.commandline() for the updated filter chain to run.
        """
        assert (endframe is None or startframe <= endframe) and startframe >= 0, "Invalid start and end frames (%s, %s)" % (str(startframe), str(endframe))

        v = self.clone()
        if not v.isloaded():
            # -- Copied from super().clip() to allow for clip on clone (for indempotence)
            # -- This code copy is used to avoid super(Scene, self.clone()) which screws up class inheritance for iPython reload
            assert not v.isloaded(), "Filters can only be applied prior to load() - Try calling flush() first"            
            timestamp_in_seconds = ((v._startframe if v._startframe is not None else 0)+startframe)/float(v.framerate())
            v._update_ffmpeg_seek(timestamp_in_seconds)
            if endframe is not None:
                v._ffmpeg = v._ffmpeg.setpts('PTS-STARTPTS')  # reset timestamp to 0 before trim filter            
                v._ffmpeg = v._ffmpeg.trim(start=0, end=(endframe-startframe)/self.framerate())  # must be in seconds to allow for framerate conversion
            v._ffmpeg = v._ffmpeg.setpts('PTS-STARTPTS')  # reset timestamp to 0 after trim filter            
            v._startframe = startframe if v._startframe is None else v._startframe + startframe  # for __repr__ only
            v._endframe = (v._startframe + (endframe-startframe)) if endframe is not None else v._endframe  # for __repr__ only
            # -- end copy
        else:
            endframe = endframe if endframe is not None else len(self._array)
            v._array = self._array[startframe:endframe]
            (v._startframe, v._endframe) = (0, endframe-startframe)
        v._tracks = {k:t.offset(dt=-startframe).truncate(startframe=0, endframe=(endframe-startframe) if endframe is not None else None) for (k,t) in v.tracks().items()}   # may be degenerate
        v._activities = {k:a.offset(dt=-startframe).truncate(startframe=0, endframe=(endframe-startframe) if endframe is not None else None) for (k,a) in v.activities().items()}  # may be degenerate
        return v.trackfilter(lambda t: len(t)>0).activityfilter(lambda a: len(a)>0)  # remove degenerate tracks and activities

    def crop(self, bb, zeropad=True):
        """Crop the video using the supplied box, update tracks relative to crop, video is zeropadded if box is outside frame rectangle"""
        assert isinstance(bb, vipy.geometry.BoundingBox), "Invalid input"
        bb = bb.int()
        bbc = bb.clone().imclipshape(self.width(), self.height()).int()
        #if zeropad and bb != bbc:
        #    self.zeropad(bb.width()-bbc.width(), bb.height()-bbc.height())  
        #    bb = bb.offset(bb.width()-bbc.width(), bb.height()-bbc.height())            
        super().crop(bb, zeropad=zeropad)  # range check handled here to correctly apply zeropad
        bb = bb if zeropad else bbc
        self._tracks = {k:t.offset(dx=-bb.xmin(), dy=-bb.ymin()) for (k,t) in self.tracks().items()}
        return self
    
    def zeropad(self, padwidth, padheight):
        """Zero pad the video with padwidth columns before and after, and padheight rows before and after
           Update tracks accordingly. 

        """
        
        assert isinstance(padwidth, int) and isinstance(padheight, int)
        super().zeropad(padwidth, padheight)  
        self._tracks = {k:t.offset(dx=padwidth, dy=padheight) for (k,t) in self.tracks().items()}
        return self
        
    def fliplr(self):
        (H,W) = self.shape()  # yuck, need to get image dimensions before filter
        self._tracks = {k:t.fliplr(H,W) for (k,t) in self.tracks().items()}
        super().fliplr()
        return self

    def flipud(self):
        assert not self.isloaded(), "Filters can only be applied prior to load() - Try calling flush() first"                
        (H,W) = self.shape()  # yuck, need to get image dimensions before filter
        self._tracks = {k:t.flipud(H,W) for (k,t) in self.tracks().items()}
        super().flipud()
        return self

    def rot90ccw(self):
        assert not self.isloaded(), "Filters can only be applied prior to load() - Try calling flush() first"                
        (H,W) = self.shape()  # yuck, need to get image dimensions before filter
        self._tracks = {k:t.rot90ccw(H,W) for (k,t) in self.tracks().items()}
        super().rot90ccw()
        return self

    def rot90cw(self):
        assert not self.isloaded(), "Filters can only be applied prior to load() - Try calling flush() first"                
        (H,W) = self.shape()  # yuck, need to get image dimensions before filter
        self._tracks = {k:t.rot90cw(H,W) for (k,t) in self.tracks().items()}
        super().rot90cw()
        return self

    def resize(self, rows=None, cols=None, width=None, height=None):
        """Resize the video to (rows, cols), preserving the aspect ratio if only rows or cols is provided"""
        assert not (rows is not None and height is not None)  # cannot be both
        assert not (cols is not None and width is not None)   # cannot be both
        rows = rows if rows is not None else height
        cols = cols if cols is not None else width        
        
        assert rows is not None or cols is not None, "Invalid input"
        (H,W) = self.shape()  # yuck, need to get image dimensions before filter, manually set this prior to calling resize if known
        sy = rows / float(H) if rows is not None else cols / float(W)
        sx = cols / float(W) if cols is not None else rows / float(H)
        self._tracks = {k:t.scalex(sx) for (k,t) in self.tracks().items()}
        self._tracks = {k:t.scaley(sy) for (k,t) in self.tracks().items()}
        super().resize(rows=rows, cols=cols)        
        return self

    def mindim(self, dim=None):
        """Resize the video so that the minimum of (width,height)=dim, preserving aspect ratio"""
        (H,W) = self.shape()  # yuck, need to get image dimensions before filter
        return min(self.shape()) if dim is None else (self if min(H,W) == dim else (self.resize(cols=dim) if W<H else self.resize(rows=dim)))

    def maxdim(self, dim=None):
        """Resize the video so that the maximum of (width,height)=dim, preserving aspect ratio"""
        assert not self.isloaded(), "Filters can only be applied prior to load() - Try calling flush() first"                
        (H,W) = self.shape()  # yuck, need to get image dimensions before filter
        return max(H,W) if dim is None else (self.resize(cols=dim) if W>H else self.resize(rows=dim))        
    
    def rescale(self, s):
        """Spatially rescale the scene by a constant scale factor.

        Args:
            s: [float] Scale factor > 0 to isotropically scale the image.
        """
        assert s == 1 or not self.isloaded(), "Filters can only be applied prior to load() - Try calling flush() first"                
        self._tracks = {k:t.rescale(s) for (k,t) in self.tracks().items()}
        super().rescale(s)
        return self

    def startframe(self):
        return self._startframe

    def extrapolate(self, f, dt=None):
        """Extrapolate the video to frame f and add the extrapolated tracks to the video"""
        return self.trackmap(lambda t: t.add(f, t.linear_extrapolation(f, dt=dt if dt is not None else self.framerate()), strict=False))
        
    def dedupe(self, spatial_iou_threshold=0.8, dt=5):
        """Find and delete duplicate tracks by track segmentiou() overlap.
        
        Algorithm
        - For each pair of tracks with the same category, find the larest temporal segment that contains both tracks.
        - For this segment, compute the IOU for each box interpolated at a stride of dt frames
        - Compute the mean IOU for this segment.  This is the segment IOU. 
        - If the segment IOU is greater than the threshold, merge the shorter of the two tracks with the current track.  

        """
        deleted = set([])
        for tj in sorted(self.tracklist(), key=lambda t: len(t), reverse=True):  # longest to shortest
            for (s, ti) in sorted([(0,t) if (len(tj) < len(t) or t.id() in deleted or t.id() == tj.id() or t.category() != tj.category()) else (tj.fragmentiou(t, dt=dt), t) for t in self.tracklist()], key=lambda x: x[0], reverse=True):
                if s > spatial_iou_threshold:  # best mean framewise overlap during overlapping segment of two tracks (ti, tj)
                    print('[vipy.video.dedupe]: merging duplicate track "%s" (id=%s) which overlaps with "%s" (id=%s)' % (ti, ti.id(), tj, tj.id()))
                    self.tracks()[tj.id()] = tj.union(ti)  # merge
                    self.activitymap(lambda a: a.replace(ti, tj))  # replace merged track reference in activity
                    deleted.add(ti.id())
        self.trackfilter(lambda t: t.id() not in deleted)  # remove duplicate tracks
        return self

    def combine(self, other, tracks=True, activities=True):
        """Combine the activities and tracks from both scenes into self"""
        assert isinstance(other, Scene), "Invalid input - must be vipy.video.Scene() object and not type=%s" % str(type(other))
        assert self.framerate() == other.framerate()
        o = other.clone(rekey=True)   # make sure keys are unique
        if activities:
            self.activities().update(o.activities())
        if tracks:
            self.tracks().update(o.tracks())
        return self
    
        
    def union(self, other, temporal_iou_threshold=0.5, spatial_iou_threshold=0.6, strict=True, overlap='average', percentilecover=0.8, percentilesamples=100, activity=True, track=True):
        """Compute the union two scenes as the set of unique activities and tracks.  

           A pair of activities or tracks are non-unique if they overlap spatially and temporally by a given IoU threshold.  Merge overlapping tracks. 
           Tracks are merged by considering the mean IoU at the overlapping segment of two tracks with the same category greater than the provided spatial_iou_threshold threshold
           Activities are merged by considering the temporal IoU of the activities of the same class greater than the provided temporal_iou_threshold threshold
  
           Input:
             -Other: Scene or list of scenes for union.  Other may be a clip of self at a different framerate, spatial isotropic scake, clip offset
             -spatial_iou_threshold:  The intersection over union threshold for the mean of the two segments of an overlapping track, Disable by setting to 1.0
             -temporal_iou_threshold:  The intersection over union threshold for a temporal bounding box for a pair of activities to be declared duplicates.  Disable by setting to 1.0
             -strict:  Require both scenes to share the same underlying video filename
             -overlap=['average', 'replace', 'keep']
                -average: Merge two tracks by averaging the boxes (average=True) if overlapping
                -replace:  merge two tracks by replacing overlapping boxes with other (discard self)
                -keep: merge two tracks by keeping overlapping boxes with other (discard other)
             -percentilecover [0,1]:  When determining the assignment of two tracks, compute the percentilecover of two tracks by ranking the cover in the overlapping segment and computing the mean of the top-k assignments, where k=len(segment)*percentilecover.
             -percentilesamples [>1]:  the number of samples along the overlapping scemgne for computing percentile cover
             -activity [bool]: union() of activities only
             -track [bool]: union() of tracks only

           Output:
             -Updates this scene to include the non-overlapping activities from other.  By default, it takes the strict union of all activities and tracks. 

           Notes:
             -This is useful for merging scenes computed using a lower resolution/framerate/clipped  object or activity detector without running the detector on the high-res scene
             -This function will preserve the invariance for v == v.clear().union(v.rescale(0.5).framerate(5).activityclip()), to within the quantization error of framerate() downsampling.
             -percentileiou is a robust method of track assignment when boxes for two tracks (e.g. ground truth and detections) where one track may deform due to occlusion.
        """
        assert overlap in ['average', 'replace', 'keep'], "Invalid input - 'overlap' must be in [average, replace, keep]"
        assert spatial_iou_threshold >= 0 and spatial_iou_threshold <= 1, "invalid spatial_iou_threshold, must be between [0,1]"
        assert temporal_iou_threshold >= 0 and temporal_iou_threshold <= 1, "invalid temporal_iou_threshold, must be between [0,1]"        
        assert percentilesamples >= 1, "invalid samples, must be >= 1"
        if not activity and not track:
            return self  # nothing to do

        sc = self.clone()  # do not change self yet, make a copy then merge at the end
        for o in tolist(other):
            assert isinstance(o, Scene), "Invalid input - must be vipy.video.Scene() object and not type=%s" % str(type(o))

            if strict:
                assert sc.filename() == o.filename(), "Invalid input - Scenes must have the same underlying video.  Disable this with strict=False."
            oc = o.clone()   # do not change other, make a copy

            # Key collision?
            if len(set(sc.tracks().keys()).intersection(set(oc.tracks().keys()))) > 0:
                print('[vipy.video.union]: track key collision - Rekeying other... Use other.rekey() to suppress this warning.')
                oc.rekey()
            if len(set(sc.activities().keys()).intersection(set(oc.activities().keys()))) > 0:
                print('[vipy.video.union]: activity key collision - Rekeying other... Use other.rekey() to suppress this warning.')                
                oc.rekey()

            # Similarity transform?  Other may differ from self by a temporal scale (framerate), temporal translation (clip) or spatial isotropic scale (rescale)
            assert np.isclose(sc.aspect_ratio(), oc.aspect_ratio(), atol=1E-2), "Invalid input - Scenes must have the same aspect ratio"
            if sc.width() != oc.width():
                oc = oc.rescale(sc.width() / oc.width())   # match spatial scale
            if not np.isclose(sc.framerate(), oc.framerate(), atol=1E-3):
                oc = oc.framerate(sc.framerate())   # match temporal scale (video in oc will not match, only annotations)
            if sc.startframe() != oc.startframe():
                dt = (oc.startframe() if oc.startframe() is not None else 0) - (sc.startframe() if sc.startframe() is not None else 0)
                oc = oc.trackmap(lambda t: t.offset(dt=dt)).activitymap(lambda a: a.offset(dt=dt))  # match temporal translation of tracks and activities
            oc = oc.trackfilter(lambda t: ((not t.isdegenerate()) and len(t)>0), activitytrack=False)  

            # Merge other tracks into selfclone: one-to-many mapping from self to other
            merged = {}  # dictionary mapping trackid in other to the trackid in self, each track in other can be merged at most once
            for ti in sorted(sc.tracklist(), key=lambda t: len(t), reverse=True):  # longest to shortest
                for tj in sorted(oc.tracklist(), key=lambda t: len(t), reverse=True):  
                    if ti.category() == tj.category() and (tj.id() not in merged) and tj.segment_percentilecover(sc.track(ti.id()), percentile=percentilecover, samples=percentilesamples) > spatial_iou_threshold:  # mean framewise overlap during overlapping segment of two tracks
                        sc.tracks()[ti.id()] = sc.track(ti.id()).union(tj, overlap=overlap)  # merge duplicate/fragmented tracks from other into self, union() returns clone
                        merged[tj.id()] = ti.id()  
                        print('[vipy.video.union]: merging track "%s"(id=%s) + "%s"(id=%s) for scene "%s"' % (str(ti), str(ti.id()), str(tj), str(tj.id()), str(sc)))                        
            oc.trackfilter(lambda t: t.id() not in merged, activitytrack=False)  # remove duplicate other track for final union

            # Merge other activities into selfclone: one-to-one mapping
            for (i,j) in merged.items():  # i=id of other, j=id of self
                oc.activitymap(lambda a: a.replaceid(i, j) if a.hastrack(i) else a)  # update track IDs referenced in activities for merged tracks
            for (i,ai) in sc.activities().items():
                for (j,aj) in oc.activities().items():
                    if ai.category() == aj.category() and set(ai.trackids()) == set(aj.trackids()) and ai.temporal_iou(aj) > temporal_iou_threshold:
                        oc.activityfilter(lambda a: a.id() != j)  # remove duplicate activity from final union
            oc.activityfilter(lambda a: len(a.tracks())>0)  # remove empty activities not merged

            # Union
            sc.tracks().update(oc.tracks())
            sc.activities().update(oc.activities())

        # Final union of unique tracks/activities
        if track:
            self.tracks(sc.tracklist())  # union of tracks only
        if activity:
            self.activities(sc.activitylist())  # union of activities only: may reference tracks not in self of track=False
        return self        


    def annotate(self, outfile=None, fontsize=10, captionoffset=(0,0), textfacecolor='white', textfacealpha=1.0, shortlabel=True, boxalpha=0.25, d_category2color={'Person':'green', 'Vehicle':'blue', 'Object':'red'}, categories=None, nocaption=False, nocaption_withstring=[], mutator=None, timestamp=None, timestampcolor='black', timestampfacecolor='white', verbose=True):
        """Generate a video visualization of all annotated objects and activities in the video.
        
        The annotation video will be at the resolution and framerate of the underlying video, and pixels in this video will now contain the overlay.
        This function does not play the video, it only generates an annotation video frames.  Use show() which is equivalent to annotate().saveas().play()
        
        Args:
            outfile: [str] An optional file to stream the anntation to without storing the annotated video in memory
            fontsize: [int] The fontsize of bounding box captions, used by matplotlib
            captionoffset: (tuple) The (x,y) offset relative to the bounding box to place the caption for each box.
            textfacecolor: [str] The color of the text in the bounding box caption.  Must be in `vipy.gui.using_matplotlib.colorlist`.
            textfacealpha: [float] The transparency of the text in the bounding box caption.  Must be in [0,1], where 0=transparent and 1=opaque.
            shortlabel: [bool] If true, display the shortlabel for each object in the scene, otherwise show the full category
            boxalpha: [float]  The transparency of the box face behind the text.  Must be in [0,1], where 0=transparent and 1=opaque.
            d_category2color: [dict]  A dictionary mapping categories of objects in the scene to their box colors.  Named colors must be in `vipy.gui.using_matplotlib.colorlist`. 
            categories: [list]  Only show these categories, or show them all if None
            nocaption_withstring: [list]:  Do not show captions for those detection categories (or shortlabels) containing any of the strings in the provided list
            nocaption: [bool] If true, do not show any captions, just boxes
            mutator: [lambda] A lambda function that will mutate an image to allow for complex visualizations.  This should be a mutator like `vipy.image.mutator_show_trackid`.
            timestamp: [bool] If true, show a semitransparent timestamp (when the annotation occurs, not when the video was collected) with frame number in the upper left corner of the video
            timestampcolor: [str] The color of the timstamp text.  Named colors must be in `vipy.gui.using_matplotlib.colorlist`.
            timestampfacecolor: [str]  The color of the timestamp background.  Named colors must be in `vipy.gui.using_matplotlib.colorlist`.  
            verbose: [bool] Show more helpful messages if true

        Returns:
            A `vipy.video.Video` with annotations in the pixels.  If outfile is provided, then the returned video will be flushed.  

        .. note::  In general, this function should not be run on very long videos without the outfile kwarg, as it requires loading the video framewise into memory.  
        """
        if verbose:
            print('[vipy.video.annotate]: Annotating video ...')  
            
        f_mutator = mutator if mutator is not None else vipy.image.mutator_show_jointlabel()
        f_timestamp = (lambda k: '%s %d' % (vipy.util.clockstamp(), k)) if timestamp is True else timestamp

        if outfile is None:        
            assert self.load().isloaded(), "Load() failed"
            imgs = [f_mutator(self[k].clone(), k).savefig(fontsize=fontsize,
                                                  captionoffset=captionoffset,
                                                  textfacecolor=textfacecolor,
                                                  textfacealpha=textfacealpha,
                                                  shortlabel=shortlabel,
                                                  boxalpha=boxalpha,
                                                  d_category2color=d_category2color,
                                                  categories=categories,
                                                  nocaption=nocaption,
                                                  timestampcolor=timestampcolor,
                                                  timestampfacecolor=timestampfacecolor,
                                                  timestamp=f_timestamp(k) if timestamp is not None else None,
                                                  figure=1 if k<(len(self)-1) else None,  # cleanup on last frame
                                                  nocaption_withstring=nocaption_withstring).numpy() for k in range(0, len(self))]
            
            # Replace pixels with annotated pixels and downcast object to vipy.video.Video (since there are no more objects to show)
            return vipy.video.Video(array=np.stack([np.array(PIL.Image.fromarray(img).convert('RGB')) for img in imgs], axis=0), framerate=self.framerate(), attributes=self.attributes)  # slow for large videos
        else:
            # Stream to output video without loading all frames into memory
            n = self.duration_in_frames_of_videofile() if not self.isloaded() else len(self)
            vo = vipy.video.Video(filename=outfile, framerate=self.framerate())
            with vo.stream(overwrite=True) as so:
                for (k,im) in enumerate(self.stream()):
                    so.write(f_mutator(im.clone(), k).savefig(fontsize=fontsize,
                                                      captionoffset=captionoffset,
                                                      textfacecolor=textfacecolor,
                                                      textfacealpha=textfacealpha,
                                                      shortlabel=shortlabel,
                                                      boxalpha=boxalpha,
                                                      d_category2color=d_category2color,
                                                      categories=categories,
                                                      nocaption=nocaption,
                                                      timestampcolor=timestampcolor,
                                                      timestampfacecolor=timestampfacecolor,
                                                      timestamp=f_timestamp(k) if timestamp is not None else None,
                                                      figure=1 if k<(n-1) else None,  # cleanup on last frame
                                                      nocaption_withstring=nocaption_withstring).rgb())
            return vo


    def _show(self, outfile=None, verbose=True, fontsize=10, captionoffset=(0,0), textfacecolor='white', textfacealpha=1.0, shortlabel=True, boxalpha=0.25, d_category2color={'Person':'green', 'Vehicle':'blue', 'Object':'red'}, categories=None, nocaption=False, nocaption_withstring=[], notebook=False, timestamp=None, timestampcolor='black', timestampfacecolor='white'):
        """Generate an annotation video saved to outfile (or tempfile if outfile=None) and show it using ffplay when it is done exporting.  Do not modify the original video buffer.  Returns a clone of the video with the shown annotation."""
        return self.clone().annotate(verbose=verbose, 
                                     fontsize=fontsize,
                                     captionoffset=captionoffset,
                                     textfacecolor=textfacecolor,
                                     textfacealpha=textfacealpha,
                                     shortlabel=shortlabel,
                                     boxalpha=boxalpha,
                                     d_category2color=d_category2color,
                                     categories=categories,
                                     nocaption=nocaption,
                                     timestampcolor=timestampcolor,
                                     timestampfacecolor=timestampfacecolor,
                                     timestamp=timestamp,
                                     nocaption_withstring=nocaption_withstring).saveas(outfile).play(notebook=notebook)
    

    def show(self, outfile=None, verbose=True, fontsize=10, captionoffset=(0,0), textfacecolor='white', textfacealpha=1.0, shortlabel=True, boxalpha=0.25, d_category2color={'Person':'green', 'Vehicle':'blue', 'Object':'red'}, categories=None, nocaption=False, nocaption_withstring=[], figure=1, fps=None, timestamp=None, timestampcolor='black', timestampfacecolor='white', mutator=None):
        """Faster show using interative image show for annotated videos.  This can visualize videos before video rendering is complete, but it cannot guarantee frame rates. Large videos with complex scenes will slow this down and will render at lower frame rates."""
        fps = min(fps, self.framerate()) if fps is not None else self.framerate()
        assert fps > 0, "Invalid display framerate"
        f_timestamp = (lambda k: '%s %d' % (vipy.util.clockstamp(), k)) if timestamp is True else timestamp
        f_mutator = mutator if mutator is not None else vipy.image.mutator_show_jointlabel()        
        if not self.isdownloaded() and self.hasurl():
            self.download()
        with Stopwatch() as sw:            
            for (k,im) in enumerate(self.load() if self.isloaded() else self.stream()):
                time.sleep(max(0, (1.0/self.framerate())*int(np.ceil((self.framerate()/fps)))))
                f_mutator(im,k).show(categories=categories,
                                     figure=figure,
                                     nocaption=nocaption,
                                     nocaption_withstring=nocaption_withstring,
                                     fontsize=fontsize,
                                     boxalpha=boxalpha,
                                     d_category2color=d_category2color,
                                     captionoffset=captionoffset,
                                     textfacecolor=textfacecolor,
                                     textfacealpha=textfacealpha,
                                     timestampcolor=timestampcolor,
                                     timestampfacecolor=timestampfacecolor,
                                     timestamp=f_timestamp(k) if timestamp is not None else None,
                                     shortlabel=shortlabel)
                
                if vipy.globals._user_hit_escape():
                    break
        vipy.show.close(figure)
        return self

    def thumbnail(self, outfile=None, frame=0, fontsize=10, nocaption=False, boxalpha=0.25, dpi=200, textfacecolor='white', textfacealpha=1.0):
        """Return annotated frame=k of video, save annotation visualization to provided outfile if provided, otherwise return vipy.image.Scene"""
        im = self.frame(frame, img=self.preview(framenum=frame).array())
        return im.savefig(outfile=outfile, fontsize=fontsize, nocaption=nocaption, boxalpha=boxalpha, dpi=dpi, textfacecolor=textfacecolor, textfacealpha=textfacealpha) if outfile is not None else im
    
    def stabilize(self, flowdim=256, gpu=None):
        """Background stablization using flow based stabilization masking foreground region.  This will output a video with all frames aligned to the first frame, such that the background is static."""
        from vipy.flow import Flow  # requires opencv
        return Flow(flowdim=flowdim, gpu=gpu).stabilize(self.clone(), residual=True)
    
    def pixelmask(self, pixelsize=8):
        """Replace all pixels in foreground boxes with pixelation"""
        for im in self.mutable():  # convert to writeable numpy array, triggers writeable copy          
            im.pixelmask(pixelsize)  # shared numpy array
        return self

    def binarymask(self):
        """Replace all pixels in foreground boxes with white, zero in background"""
        for im in self.mutable():  # convert to writeable numpy array, triggers writeable copy  
            im.binarymask()  # shared numpy array
        return self

    def asfloatmask(self, fg=1.0, bg=0.0):
        """Replace all pixels in foreground boxes with fg, and bg in background, return a copy"""
        assert self.isloaded()
        self.numpy()  # convert to writeable numpy array, triggers writeable copy        
        array = np.full( (len(self.load()), self.height(), self.width(), 1), dtype=np.float32, fill_value=bg)
        for (k,im) in enumerate(self):
            for bb in im.objects():
                if bb.hasintersection(im.imagebox()):
                    array[k, int(round(bb._ymin)):int(round(bb._ymax)), int(round(bb._xmin)):int(round(bb._xmax))] = fg   # does not need imclip
        return vipy.video.Video(array=array, framerate=self.framerate(), colorspace='float')
    
    def meanmask(self):
        """Replace all pixels in foreground boxes with mean color"""
        for im in self.mutable():  # convert to writeable numpy array, triggers writeable copy                  
            im.meanmask()  # shared numpy array
        return self

    def fgmask(self):
        """Replace all pixels in foreground boxes with zero"""
        for im in self.mutable():  # convert to writeable numpy array, triggers writeable copy                          
            im.fgmask()  # shared numpy array
        return self

    def zeromask(self):
        """Alias for fgmask"""
        return self.fgmask()
    
    def blurmask(self, radius=7):
        """Replace all pixels in foreground boxes with gaussian blurred foreground"""
        for im in self.mutable():  # convert to writeable numpy array, triggers writeable copy                                  
            im.blurmask(radius)  # shared numpy array
        return self

    def downcast(self):
        """Cast the object to a `vipy.video.Video` class"""
        self.__class__ = vipy.video.Video
        return self

    def merge_tracks(self, dilate_height=2.0, dilate_width=2.0, framedist=5):
        """Merge tracks if a track endpoint dilated by a fraction overlaps exactly one track startpoint, and the endpoint and startpoint are close enough together temporally.
        
        .. note::
        - This is useful for continuing tracking when the detection framerate was too low and the assignment falls outside the measurement gate.
        - This will not work for complex scenes, as it assumes that there is exactly one possible continuation for a track.  
        
        """
        merged = set([])
        for ti in sorted(self.tracklist(), key=lambda t: t.startframe()):
            for tj in sorted(self.tracklist(), key=lambda t: t.startframe()):
                if (tj.id() not in merged) and (ti.id() != tj.id()) and (tj.startframe() >= ti.endframe()) and ((tj.startframe()-ti.endframe()) <= framedist) and (ti.category() == tj.category()):
                    di = ti[ti.endframe()].dilate_height(dilate_height).dilate_width(dilate_width)
                    dj = tj[tj.startframe()]
                    if di.iou(dj) > 0 and not any([di.iou(tk[tj.startframe()]) > 0 for tk in self.tracklist() if (tk.id() not in [ti.id(), tj.id()]) and tk.during(tj.startframe())]):
                        self.tracks()[ti.id()] = ti.union(tj)  # Merge tracks that are within gating distance
                        self.delete(tj.id())  # remove merged track
                        merged.add(tj.id())
                        break
        return self

    def assign(self, frame, dets, minconf=0.2, maxhistory=5, activityiou=0.5, trackcover=0.2, trackconfsamples=4, gate=0, activitymerge=True, activitynms=False):
        """Assign a list of vipy.object.Detections at frame k to scene by greedy track association. In-place update.
        
        Args:
            miniou: [float] the minimum temporal IOU for activity assignment
            minconf: [float] the minimum confidence for a detection to be considered as a new track
            maxhistory: [int]  the maximum propagation length of a track with no measurements, the frame history ised for velocity estimates  
            trackconfsamples: [int]  the number of uniformly spaced samples along a track to compute a track confidence
            gate: [int] the gating distance in pixels used for assignment of fast moving detections.  Useful for low detection framerates if a detection does not overlap with the track.
            trackcover: [float] the minimum cover necessary for assignment of a detection to a track
            activitymerge: [bool] if true, then merge overlapping activity detections of the same track and category, otherwise each activity detection is added as a new detection
            activitynms: [bool] if true, then perform non-maximum suppression of activity detections of the same actor and category that overlap more than activityiou

        Returns:
            This video object with each det assigned to correpsonding track or activity.

        """
        assert dets is None or all([isinstance(d, vipy.object.Detection) or isinstance(d, vipy.activity.Activity) for d in tolist(dets)]), "invalid input"
        assert frame >= 0 and minconf >= 0 and minconf <= 1.0 and maxhistory > 0, "invalid input"
        
        if dets is None or len(tolist(dets)) == 0:
            return self
        dets = tolist(dets)

        if any([d.confidence() is None for d in dets]):
            warnings.warn('Removing %d detections with no confidence' % len([d.confidence() is None for d in dets]))
            dets = [d for d in dets if d.confidence() is not None]
        objdets = [d for d in dets if isinstance(d, vipy.object.Detection)]
        activitydets = [d for d in dets if isinstance(d, vipy.activity.Activity)]        

        # Object detection to track assignment
        if len(objdets) > 0:
            # Track propagation:  Constant velocity motion model for active tracks 
            t_ref = [(t, t.linear_extrapolation(frame, dt=maxhistory, shape=False)) for (k,t) in self.tracks().items() if ((frame - t.endframe()) <= maxhistory)]
            trackarea = [ti.area() for (t,ti) in t_ref]
            detarea = [d.area() for d in objdets]
            
            # Track assignment:
            #   - Each track is assigned at most one detection
            #   - Each detection is assigned to at most one track.  
            #   - Assignment is the highest confidence maximum overlapping detection within tracking gate
            trackconf = {t.id():t.confidence(samples=trackconfsamples) for (t, ti) in t_ref}
            assignments = [(t, d.confidence(), d.iou(ti, area=detarea[j], otherarea=trackarea[i]), d.shapeiou(ti, area=detarea[j], otherarea=trackarea[i]), d.maxcover(ti, area=detarea[j], otherarea=trackarea[i]), d)
                           for (i, (t, ti)) in enumerate(t_ref)
                           for (j,d) in enumerate(objdets)
                           if (t.category() == d.category() and
                               (((ti._xmax if ti._xmax < d._xmax else d._xmax) - (ti._xmin if ti._xmin > d._xmin else d._xmin)) > 0 and
                                ((ti._ymax if ti._ymax < d._ymax else d._ymax) - (ti._ymin if ti._ymin > d._ymin else d._ymin)) > 0))]
            
            assigned = set([])        
            posconf = min([d.confidence() for d in objdets]) if len(objdets)>0 else 0
            assignments.sort(key=lambda x: (x[1]+posconf)*(x[2]+x[3]+x[4])+trackconf[x[0].id()], reverse=True)  # in-place
            for (t, conf, iou, shapeiou, cover, d) in assignments:
                if cover > (trackcover if len(t)>1 else 0):  # the highest confidence detection within the iou gate (or any overlap if not yet enough history for velocity estimate) 
                    if (t.id() not in assigned and d.id() not in assigned):  # not assigned yet, assign it!
                        self.track(t.id()).update(frame, d.clone())  # track assignment! (clone required)
                        assigned.add(t.id())  # cannot assign again to this track
                        assigned.add(d.id())  # mark detection as assigned
                
            # Track spawn from unassigned and unexplained detections 
            for (j,d) in enumerate(objdets):                
                if (d.id() not in assigned):
                    if (d.confidence() >= minconf and not any([t.linear_extrapolation(frame, dt=maxhistory, shape=False).maxcover(d, otherarea=detarea[j]) >= 0.7 for (i,(t,ti)) in enumerate(t_ref) if t.category() == d.category()])):
                        gated = [(t, t.linear_extrapolation(frame, dt=maxhistory, shape=False)) for (t,ti) in t_ref if (t.id() not in assigned and t.category() == d.category())] if gate>0 else []
                        gated = sorted([(t, ti) for (t, ti) in gated if ti.hasintersection(d, gate=gate)], key=lambda x: d.sqdist(x[1]))
                        if len(gated) > 0:
                            self.track(gated[0][0].id()).update(frame, d.clone())  # track assignment! (clone required)
                            assigned.add(gated[0][0].id())
                            assigned.add(d.id())
                        else:
                            assigned.add(self.add(vipy.object.Track(keyframes=[frame], boxes=[d.clone()], category=d.category(), framerate=self.framerate()), rangecheck=False))  # clone required
                            assigned.add(d.id())

        # Activity assignment
        if len(activitydets) > 0:
            assert all([d.actorid() in self.tracks() for d in activitydets]), "Invalid activity"
            assigned = set([])
            if activitymerge:
                minframe = min([a._startframe for a in activitydets]) 
                activities = [a for a in self.activities().values() if a._endframe >= minframe]
                for d in activitydets:
                    for a in activities:
                        if (a._label == d._label) and (a._actorid == d._actorid) and a.hasoverlap(d, activityiou): 
                            a.union(d)  # activity assignment 
                            assigned.add(d._id)
                            break  # assigned, early exit
                        
            if activitynms:
                minframe = min([a._startframe for a in activitydets]) 
                activities = sorted([a for a in self.activities().values() if a._endframe >= minframe], key=lambda a: a.confidence(), reverse=True)
                for d in sorted(activitydets, key=lambda x: x.confidence(), reverse=True):
                    for a in activities:
                        if (a._label == d._label) and (a._actorid == d._actorid) and a.hasoverlap(d, activityiou):
                            assigned.add(a._id if d.confidence()>a.confidence() else d._id)  # suppressed
                for id in assigned:
                    if id in self._activities:
                        del self._activities[id]  # suppression, faster than self.activityfilter(lambda a: a.id() in assigned)
                                    
            # Activity construction from unassigned detections
            for d in activitydets:
                if d._id not in assigned:
                    self.add(d.clone())  

        return self

    
    
def RandomVideo(rows=None, cols=None, frames=None):
    """Return a random loaded vipy.video.video.
    
    Useful for unit testing, minimum size (32x32x32) for ffmpeg
    """
    rows = np.random.randint(256, 1024) if rows is None else rows
    cols = np.random.randint(256, 1024) if cols is None else cols
    frames = np.random.randint(32, 256) if frames is None else frames
    assert rows>32 and cols>32 and frames>=32    
    return Video(array=np.uint8(255 * np.random.rand(frames, rows, cols, 3)), colorspace='rgb')


def RandomScene(rows=None, cols=None, frames=None):
    """Return a random loaded vipy.video.Scene.
    
    Useful for unit testing.
    """
    v = RandomVideo(rows, cols, frames)
    (rows, cols) = v.shape()
    tracks = [vipy.object.Track(label='track%d' % k, shortlabel='t%d' % k,
                                keyframes=[0, np.random.randint(50,100), 150],
                                framerate=30, 
                                boxes=[vipy.object.Detection(xmin=np.random.randint(0,cols - 16), ymin=np.random.randint(0,rows - 16),
                                                                 width=np.random.randint(16,cols//2), height=np.random.randint(16,rows//2)),
                                       vipy.object.Detection(xmin=np.random.randint(0,cols - 16), ymin=np.random.randint(0,rows - 16),
                                                                 width=np.random.randint(16,cols//2), height=np.random.randint(16,rows//2)),
                                       vipy.object.Detection(xmin=np.random.randint(0,cols - 16), ymin=np.random.randint(0,rows - 16),
                                                                 width=np.random.randint(16,cols//2), height=np.random.randint(16,rows//2))]) for k in range(0,32)]

    activities = [vipy.activity.Activity(label='activity%d' % k, shortlabel='a%d' % k, tracks=[tracks[j].id() for j in [np.random.randint(32)]], startframe=np.random.randint(50,99), endframe=np.random.randint(100,150), framerate=30) for k in range(0,32)]   
    return Scene(array=v.array(), colorspace='rgb', category='scene', tracks=tracks, activities=activities, framerate=30)


def RandomSceneActivity(rows=None, cols=None, frames=256):
    """Return a random loaded vipy.video.Scene.

    Useful for unit testing.
    """    
    v = RandomVideo(rows, cols, frames)
    (rows, cols) = v.shape()
    tracks = [vipy.object.Track(label=['Person','Vehicle','Object'][k], shortlabel='track%d' % k, boundary='strict', 
                                keyframes=[0, np.random.randint(50,100), np.random.randint(50,150)],
                                framerate=30,
                                boxes=[vipy.object.Detection(xmin=np.random.randint(0,cols - 16), ymin=np.random.randint(0,rows - 16),
                                                                 width=np.random.randint(16,cols//2), height=np.random.randint(16,rows//2)),
                                       vipy.object.Detection(xmin=np.random.randint(0,cols - 16), ymin=np.random.randint(0,rows - 16),
                                                                 width=np.random.randint(16,cols//2), height=np.random.randint(16,rows//2)),
                                       vipy.object.Detection(xmin=np.random.randint(0,cols - 16), ymin=np.random.randint(0,rows - 16),
                                                                 width=np.random.randint(16,cols//2), height=np.random.randint(16,rows//2))]) for k in range(0,3)]

    activities = [vipy.activity.Activity(label='Person Carrying', shortlabel='Carry', tracks=[tracks[0].id(), tracks[1].id()], startframe=np.random.randint(20,50), endframe=np.random.randint(70,100), framerate=30)]   
    ims = Scene(array=v.array(), colorspace='rgb', category='scene', tracks=tracks, activities=activities, framerate=30)

    return ims
    
def EmptyScene():
    """Return an empty scene""" 
    return vipy.video.Scene(array=np.zeros((1,1,1,3), dtype=np.uint8))<|MERGE_RESOLUTION|>--- conflicted
+++ resolved
@@ -87,14 +87,6 @@
             fiv = (ffmpeg.input('pipe:', format='rawvideo', pix_fmt='rgb24', s='{}x{}'.format(width, height), r=self._video.framerate()) 
                    .filter('pad', 'ceil(iw/2)*2', 'ceil(ih/2)*2'))
             fi = ffmpeg.concat(fiv.filter('fps', fps=30, round='up'), ffmpeg.input('anullsrc', f='lavfi'), v=1, a=1) if isRTMPurl(outfile) else fiv  # empty audio for youtube-live
-<<<<<<< HEAD
-            fo = (fi.output(filename=self._outfile if self._outfile is not None else self._url,
-                            pix_fmt='yuv420p',
-                            vcodec=self._vcodec,
-                            video_bitrate='2000k',
-                            f='flv' if vipy.util.isRTMPurl(outfile) else vipy.util.fileext(outfile, withdot=False),
-                            g=2*outrate)
-=======
             kwargs = {'video_bitrate':self._bitrate} if self._bitrate is not None else {}
             fo = (fi.output(filename=self._outfile if self._outfile is not None else self._url,
                             pix_fmt='yuv420p',
@@ -102,7 +94,6 @@
                             f='flv' if vipy.util.isRTMPurl(outfile) else vipy.util.fileext(outfile, withdot=False),
                             g=2*outrate,
                             **kwargs)                              
->>>>>>> 2c30e97d
                   .overwrite_output() 
                   .global_args('-cpuflags', '0', '-loglevel', 'quiet' if not vipy.globals.isdebug() else 'debug'))
             self._write_pipe = fo.run_async(pipe_stdin=True)
