--- conflicted
+++ resolved
@@ -420,19 +420,11 @@
 Then, on your local machine (e.g. your laptop), run the command output above:
 
 ```python
-<<<<<<< HEAD
 local>>> print(vipy.util.scpload('scp://hostname:/var/folders/sn/6n34qjp513742_5y3lvmhnlw0000gn/T/c4237a25a99b776f.json'))
 <vipy.image.scene: height=640, width=512, color=rgb, filename="/tmp/.vipy/1920px-Bubo_virginianus_06.jpg", url=https://upload.wikimedia.org/wikipedia/commons/thumb/2/23/Bubo_virginianus_06.jpg/1920px-Bubo_virginianus_06.jpg, category="Nature", objects=1>
 ```
 
 The method `vipy.util.scpsave` will save a list of vipy objects to a temporary archive file, such that the URL of each object is prepended with "scp://".  When calling `vipy.util.scpload` on the local machine, this will fetch the pickle file from the remote machine via scp using the default public key.  Then, when each vipy object is accessed, it will fetch the URL of the media object via scp from the remote machine.  This provides an on-demand fetching of each image from a data storage behind a SSH server without any port forwarding, and uses public key scp.  This allows for visualization of datasets that cannot be copied locally, but can be reduced on the local machine which are then fetched for visualization.
-=======
-local>>> print(vipy.util.scpload('scp://hostname:/var/folders/sn/6n34qjp513742_5y3lvmhnlw0000gn/T/c4237a25a99b776f.pkl'))
-<vipy.image.scene: height=640, width=512, color=rgb, filename="/Users/myaccount/.vipy/1920px-Bubo_virginianus_06.jpg", url=https://upload.wikimedia.org/wikipedia/commons/thumb/2/23/Bubo_virginianus_06.jpg/1920px-Bubo_virginianus_06.jpg, category="Nature", objects=1>
-```
-
-The method `vipy.util.scpsave` will save a list of vipy objects to a temporary archive file, such that the URL of each object is prepended with "scp://".  When calling `vipy.util.scpload` on the local machine, this will fetch the archive file from the remote machine via scp using the default public key.  Then, when each vipy object is accessed, it will fetch the URL of the media object via scp from the remote machine.  This provides an on-demand fetching of each image from a data storage behind a SSH server without any port forwarding, and uses public key scp.  This allows for visualization of datasets that cannot be copied locally, but can be reduced on the local machine which are then fetched for visualization.
->>>>>>> d0d1e8bf
 
 
 ### Visualization behind AWS S3 
