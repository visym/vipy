import os
import numpy as np
from vipy.util import findpkl, toextension, filepath, filebase, jsonlist, ishtml, ispkl, filetail, temphtml, listpkl, listext, templike, tempdir, remkdir, tolist, fileext, writelist, tempcsv, newpathroot, listjson, extlist, filefull, tempdir, groupbyasdict
import random
import vipy
import vipy.util
import shutil
import uuid
import warnings
import copy 
from vipy.util import is_email_address
import hashlib
import pickle
import time
import json
import dill
from vipy.show import colorlist
import matplotlib.pyplot as plt
import gc 
import vipy.metrics


class Dataset():
    """vipy.dataset.Dataset() class
    
    Common class to manipulate large sets of vipy objects in parallel

    ```python
    D = vipy.dataset.Dataset([vipy.video.RandomScene(), vipy.video.RandomScene()], id='random_scene')
    with vipy.globals.parallel(2):
        D = D.map(lambda v: v.frame(0))
    list(D)
    ```

    Create dataset and export as a directory of json files 

    ```python
    D = vipy.dataset.Dataset([vipy.video.RandomScene(), vipy.video.RandomScene()])
    D.tojsondir('/tmp/myjsondir')
    ```
    
    Create dataset from all json or pkl files recursively discovered in a directory and lazy loaded

    ```python
    D = vipy.dataset.Dataset('/tmp/myjsondir')  # lazy loading
    ```

    Create dataset from a list of json or pkl files and lazy loaded

    ```python
    D = vipy.dataset.Dataset(['/path/to/file1.json', '/path/to/file2.json'])  # lazy loading
    ```
    
    Args:
    
        - abspath [bool]: If true, load all lazy elements with absolute path
        - loader [lambda]: a callable loader that will process the object .  This is useful for custom deerialization
        - lazy [bool]: If true, load all pkl or json files using the custom loader when accessed

    .. notes:: Be warned that using the jsondir constructor will load elements on demand, but there are some methods that require loading the entire dataset into memory, and will happily try to do so
    """

    def __init__(self, objlist, id=None, abspath=True, loader=None, lazy=False):

        assert loader is None or callable(loader)

        self._saveas_ext = ['pkl', 'json']
        self._id = id if id is not None else vipy.util.shortuuid(8)
<<<<<<< HEAD
        self._loader = self._default_loader if loader is None else loader
=======
        self._loader = loader  # may not be serializable if lambda is provided
>>>>>>> cffacd23
        self._istype_strict = True
        self._lazy_loader = lazy
        self._abspath = abspath

        if isinstance(objlist, str) and (vipy.util.isjsonfile(objlist) or vipy.util.ispklfile(objlist)):
            self._objlist = vipy.util.load(objlist, abspath=abspath)
        elif isinstance(objlist, str) and os.path.isdir(objlist):
            self._objlist = vipy.util.findjson(objlist) + vipy.util.findpkl(objlist)  # recursive
            self._loader = lambda x,b=abspath:  vipy.util.load(x, abspath=b) if (vipy.util.ispkl(x) or vipy.util.isjsonfile(x)) else x
            self._istype_strict = False
            self._lazy_loader = True
        elif lazy and (isinstance(objlist, list) and all([(vipy.util.ispkl(x) or vipy.util.isjsonfile(x)) for x in objlist])):
            self._objlist = objlist 
            self._loader = lambda x,b=abspath:  vipy.util.load(x, abspath=b) if (vipy.util.ispkl(x) or vipy.util.isjsonfile(x)) else x            
            self._istype_strict = False
            self._lazy_loader = True
        else:
            self._objlist = objlist

        self._objlist = tolist(self._objlist)        
        assert len(self._objlist) > 0, "Empty dataset"

        if self._lazy_loader:
            try:
                self[0]
            except Exception as e:
                raise ValueError('Invalid dataset - Lazy load failed with error "%s"' % str(e))

    @staticmethod
    def _default_loader(x):
        return x
    
    def __repr__(self):
        return str('<vipy.dataset: id="%s", len=%d, type=%s>' % (self.id(), len(self), str(type(self[0])) if len(self)>0 else 'None'))

    def __iter__(self):
        for k in range(len(self)):
            yield self[k]

    def __getitem__(self, k):
        if isinstance(k, int) or isinstance(k, np.uint64):
            assert k>=0 and k<len(self._objlist), "invalid index"
            x = self._objlist[int(k)]
            return self._loader(x) if self._loader is not None else x
        elif isinstance(k, slice):
            return [self._loader(x) if self._loader is not None else x for x in self._objlist[k.start:k.stop:k.step]]
        else:
            raise ValueError()
            
    def __len__(self):
        return len(self._objlist)
        
    def json(self, encode=True):
        r = vipy.util.class_registry()
        d = {k:v for (k,v) in self.__dict__.items() if not k == '_loader'}
        d['_objlist'] = [(str(type(v)), v.json(encode=False)) if str(type(v)) in r else v for v in self._objlist]
        return json.dumps(d) if encode else d
        
    @classmethod
    def from_json(cls, s):
        r = vipy.util.class_registry()
        d = json.loads(s) if not isinstance(s, dict) else s  
        return cls(objlist=[r[x[0]](x[1]) if (isinstance(x, tuple) and x[0] in r) else x for x in d['_objlist']],
                   id=d['_id'],
                   abspath=d['_abspath'])                            

    def id(self, n=None):
        """Set or return the dataset id"""
        if n is None:
            return self._id
        else:
            self._id = n
            return self

    def list(self):
        """Return the dataset as a list"""
        return list(self)
    def tolist(self):
        """Alias for self.list()"""
        return list(self)

    def flatten(self):
        """Convert dataset stored as a list of lists into a flat list"""
        self._objlist = [o for objlist in self._objlist for o in vipy.util.tolist(objlist)]
        return self

    def istype(self, validtype):
        """Return True if the all elements (or just the first element if strict=False) in the dataset are of type 'validtype'"""
        return all([any([isinstance(v,t) for t in tolist(validtype)]) for v in self]) if self._istype_strict else any([isinstance(self[0],t) for t in tolist(validtype)])

    def _isvipy(self):
        """Return True if all elements in the dataset are of type `vipy.video.Video` or `vipy.image.Image`"""        
        return self.istype([vipy.image.Image, vipy.video.Video])

    def _is_vipy_video(self):
        """Return True if all elements in the dataset are of type `vipy.video.Video`"""                
        return self.istype([vipy.video.Video])

    def _is_vipy_video_scene(self):
        """Return True if all elements in the dataset are of type `vipy.video.Scene`"""                        
        return self.istype([vipy.video.Scene])

    def _is_vipy_image_scene(self):
        """Return True if all elements in the dataset are of type `vipy.video.Scene`"""                        
        return self.istype([vipy.image.Scene])

    def clone(self, shallow=False):
        """Return a deep copy of the dataset"""
        if shallow:
            objlist = self._objlist
            self._objlist = []  
            D = copy.deepcopy(self)
            self._objlist = objlist  # restore
            return D
        else:
            return copy.deepcopy(self)

    def archive(self, tarfile, delprefix, mediadir='videos', format='json', castas=vipy.video.Scene, verbose=False, extrafiles=None, novideos=False, md5=True, tmpdir=None, inplace=False, bycategory=False, annotationdir='annotations'):
        """Create a archive file for this dataset.  This will be archived as:

           /path/to/tarfile.{tar.gz|.tgz|.bz2}
              tarfilename
                 tarfilename.{json|pkl}
                 mediadir/
                     video.mp4
                 extras1.ext
                 extras2.ext
        
            Args:
                tarfile: /path/to/tarfilename.tar.gz
                delprefix:  the absolute file path contained in the media filenames to be removed.  If a video has a delprefix='/a/b' then videos with path /a/b/c/d.mp4' -> 'c/d.mp4', and {JSON|PKL} will be saved with relative paths to mediadir.  This may be a list of delprefixes.
                mediadir:  the subdirectory name of the media to be contained in the archive.  Usually "videos".             
                extrafiles: list of tuples or singletons [(abspath, filename_in_archive_relative_to_root), 'file_in_root_and_in_pwd', ...], 
                novideos [bool]:  generate a tarball without linking videos, just annotations
                md5 [bool]:  If True, generate the MD5 hash of the tarball using the system "md5sum", or if md5='vipy' use a slower python only md5 hash 
                castas [class]:  This should be a vipy class that the vipy objects should be cast to prior to archive.  This is useful for converting priveledged superclasses to a base class prior to export.
                tmpdir:  The path to the temporary directory for construting this dataset.  Defaults to system temp.  This directory will be emptied prior to archive.
                inplace [bool]:  If true, modify the dataset in place to prepare it for archive, else make a copy
                bycategory [bool]: If true, save the annotations in an annotations/ directory by category
                annotationdir [str]: The subdirectory name of annotations to be contained in the archive if bycategory=True.  Usually "annotations" or "json".

            Example:  

              - Input files contain /path/to/oldvideos/category/video.mp4
              - Output will contain relative paths videos/category/video.mp4

        ```python
        d.archive('out.tar.gz', delprefix='/path/to/oldvideos', mediadir='videos')
        ```
        
            Returns:

                The absolute path to the tarball 
        """
        assert self._isvipy(), "Source dataset must contain vipy objects for staging"
        assert all([os.path.isabs(v.filename()) for v in self]), "Input dataset must have only absolute media paths"
        assert len([v for v in self if any([d in v.filename() for d in tolist(delprefix)])]) == len(self), "all media objects must have a provided delprefix for relative path construction"
        assert vipy.util.istgz(tarfile) or vipy.util.isbz2(tarfile) or vipy.util.istar(tarfile), "Allowable extensions are .tar.gz, .tgz, .bz2 or .tar"
        assert shutil.which('tar') is not None, "tar not found on path"        
        
        D = self.clone() if not inplace else self   # large memory footprint if inplace=False
        tmpdir = tempdir() if tmpdir is None else remkdir(tmpdir, flush=True)
        stagedir = remkdir(os.path.join(tmpdir, filefull(filetail(tarfile))))
        print('[vipy.dataset]: creating staging directory "%s"' % stagedir)
        delprefix = [[d for d in tolist(delprefix) if d in v.filename()][0] for v in self]  # select the delprefix per video
        D._objlist = [v.filename(v.filename().replace(os.path.normpath(p), os.path.normpath(os.path.join(stagedir, mediadir))), symlink=not novideos) for (p,v) in zip(delprefix, D.list())]

        # Save annotations:  Split large datasets into annotations grouped by category to help speed up loading         
        if bycategory:
            for (c,V) in vipy.util.groupbyasdict(list(D), lambda v: v.category()).items():
                Dataset(V, id=c).save(os.path.join(stagedir, annotationdir, '%s.%s' % (c, format)), relpath=True, nourl=True, sanitize=True, castas=castas, significant_digits=2, noemail=True, flush=True)
        else:
            pklfile = os.path.join(stagedir, '%s.%s' % (filetail(filefull(tarfile)), format))
            D.save(pklfile, relpath=True, nourl=True, sanitize=True, castas=castas, significant_digits=2, noemail=True, flush=True)
    
        # Copy extras (symlinked) to staging directory
        if extrafiles is not None:
            # extrafiles = [("/abs/path/in/filesystem.ext", "rel/path/in/archive.ext"), ... ]
            assert all([((isinstance(e, tuple) or isinstance(e, list)) and len(e) == 2) or isinstance(e, str) for e in extrafiles])
            extrafiles = [e if (isinstance(e, tuple) or isinstance(e, list)) else (e,e) for e in extrafiles]  # tuple-ify files in pwd() and should be put in the tarball root
            for (e, a) in tolist(extrafiles):
                assert os.path.exists(os.path.abspath(e)), "Invalid extras file '%s' - file not found" % e
                remkdir(filepath(os.path.join(stagedir, filetail(e) if a is None else a)))    # make directory in stagedir for symlink
                os.symlink(os.path.abspath(e), os.path.join(stagedir, filetail(e) if a is None else a))

        # System command to run tar
        cmd = ('tar %scvf %s -C %s --dereference %s %s' % ('j' if vipy.util.isbz2(tarfile) else ('z' if vipy.util.istgz(tarfile) else ''), 
                                                           tarfile,
                                                           filepath(stagedir),
                                                           filetail(stagedir),
                                                           ' > /dev/null' if not verbose else ''))

        print('[vipy.dataset]: executing "%s"' % cmd)        
        os.system(cmd)  # too slow to use python "tarfile" package
        print('[vipy.dataset]: deleting staging directory "%s"' % stagedir)        
        shutil.rmtree(stagedir)

        if md5:
            if shutil.which('md5sum') is not None:
                cmd = 'md5sum %s' % tarfile
                print('[vipy.dataset]: executing "%s"' % cmd)        
                os.system(cmd)  # too slow to use python "vipy.downloader.generate_md5(tarball)" for huge datasets
            else:
                print('[vipy.dataset]: %s, MD5=%s' % (tarfile, vipy.downloader.generate_md5(tarfile)))  # too slow for large datasets, but does not require md5sum on path
        return tarfile
        
    def save(self, outfile, nourl=False, castas=None, relpath=False, sanitize=True, strict=True, significant_digits=2, noemail=True, flush=True, bycategory=False):
        """Save the dataset to the provided output filename stored as pkl or json
        
        Args:
            outfile: [str]: The /path/to/out.pkl or /path/to/out.json
            nourl: [bool]: If true, remove all URLs from the media (if present)
            castas: [type]:  Cast all media to the provided type.  This is useful for downcasting to `vipy.video.Scene` from superclasses
            relpath: [bool]: If true, define all file paths in objects relative to the /path/to in /path/to/out.json
            sanitize: [bool]:  If trye, call sanitize() on all objects to remove all private attributes with prepended '__' 
            strict: [bool]: Unused
            significant_digits: [int]: Assign the requested number of significant digits to all bounding boxes in all tracks.  This requires dataset of `vipy.video.Scene`
            noemail: [bool]: If true, scrub the attributes for emails and replace with a hash
            flush: [bool]:  If true, flush the object buffers prior to save
            bycategory [bool[: If trye, then save the dataset to the provided output filename pattern outfile='/path/to/annotations/*.json' where the wildcard is replaced with the category name

        Returns:        
            This dataset that is quivalent to vipy.dataset.Dataset('/path/to/outfile.json')
        """
        n = len([v for v in self if v is None])
        if n > 0:
            print('[vipy.dataset]: removing %d invalid elements' % n)
        objlist = [v for v in self if v is not None]  
        if relpath or nourl or sanitize or flush or noemail or (significant_digits is not None):
            assert self._isvipy(), "Invalid input"
        if relpath:
            print('[vipy.dataset]: setting relative paths')
            objlist = [v.relpath(start=filepath(outfile)) if os.path.isabs(v.filename()) else v for v in objlist]
        if nourl: 
            print('[vipy.dataset]: removing URLs')
            objlist = [v.nourl() for v in objlist]           
        if sanitize:
            print('[vipy.dataset]: sanitizing attributes')                        
            objlist = [v.sanitize() for v in objlist]  # removes all attributes with '__' keys
        if castas is not None:
            assert hasattr(castas, 'cast'), "Invalid cast"
            print('[vipy.dataset]: casting as "%s"' % (str(castas)))
            objlist = [castas.cast(v) for v in objlist]                     
        if significant_digits is not None:
            assert self._is_vipy_video_scene()
            assert isinstance(significant_digits, int) and significant_digits >= 1, "Invalid input"
            objlist = [o.trackmap(lambda t: t.significant_digits(significant_digits)) if o is not None else o for o in objlist]
        if noemail:
            print('[vipy.dataset]: removing emails')            
            for o in objlist:
                for (k,v) in o.attributes.items():
                    if isinstance(v, str) and is_email_address(v):
                        o.attributes[k] = hashlib.sha1(v.encode("UTF-8")).hexdigest()[0:10]
        if flush:
            objlist = [o.flush() for o in objlist]  

        if bycategory:
            for (c,V) in vipy.util.groupbyasdict(list(self), lambda v: v.category()).items():
                jsonfile = outfile.replace('*', c)  # outfile="/path/to/annotations/*.json"
                d = Dataset(V, id=c).save(jsonfile, relpath=relpath, nourl=nourl, sanitize=sanitize, castas=castas, significant_digits=significant_digits, noemail=noemail, flush=flush, bycategory=False)
                print('[vipy.dataset]: Saving %s by category to "%s"' % (str(d), jsonfile))                
        else:
            print('[vipy.dataset]: Saving %s to "%s"' % (str(self), outfile))
            vipy.util.save(objlist, outfile)
        return self

    def classlist(self):
        """Return a sorted list of categories in the dataset"""
        assert self._isvipy(), "Invalid input"
        return sorted(list(set([v.category() for v in self])))

    def classes(self):
        """Alias for classlist"""
        return self.classlist()
    def categories(self):
        """Alias for classlist"""
        return self.classlist()
    def num_classes(self):
        """Return the number of unique categories in this dataset"""
        return len(self.classlist())
    def num_labels(self):
        """Alias for num_classes"""
        return self.num_classes()
    def num_categories(self):
        """Alias for num_classes"""
        return self.num_classes()
    
    
    def class_to_index(self):
        """Return a dictionary mapping the unique classes to an integer index.  This is useful for defining a softmax index ordering for categorization"""
        return {v:k for (k,v) in enumerate(self.classlist())}

    def index_to_class(self):
        """Return a dictionary mapping an integer index to the unique class names.  This is the inverse of class_to_index, swapping keys and values"""
        return {v:k for (k,v) in self.class_to_index().items()}

    def label_to_index(self):
        """Alias for class_to_index"""
        return self.class_to_index()

    def powerset(self):
        return list(sorted(set([tuple(sorted(list(a))) for v in self for a in v.activitylabel() if len(a) > 0])))        

    def powerset_to_index(self):        
        assert self._isvipy(), "Invalid input"
        return {c:k for (k,c) in enumerate(self.powerset())}

    def dedupe(self, key):
        self._objlist = list({key(v):v for v in self}.values())
        return self
        
    def countby(self, f):
        return len([v for v in self if f(v)])

    def union(self, other, key=None):
        assert isinstance(other, Dataset), "invalid input"
        if len(other) > 0:
            try:
                if other._loader is not None:
                    other._loader(self._objlist[0])
                if self._loader is not None:
                    self._loader(other._objlist[0])
                self._objlist = self._objlist + other._objlist  # compatible loaders
            except:
                self._objlist = self.list() + other.list()  # incompatible loaders
                self._loader = None
        return self.dedupe(key) if key is not None else self
    
    def difference(self, other, key):
        assert isinstance(other, Dataset), "invalid input"
        idset = set([key(v) for v in self]).difference([key(v) for v in other])   # in A but not in B
        self._objlist = [v for v in self if key(v) in idset]
        return self
        
    def has(self, val, key):
        return any([key(obj) == val for obj in self])

    def replace(self, other, key):
        """Replace elements in self with other with equality detemrined by the key lambda function"""
        assert isinstance(other, Dataset), "invalid input"
        d = {key(v):v for v in other}
        self._objlist = [v if key(v) not in d else d[key(v)] for v in self]
        return self

    def merge(self, outdir):
        """Merge a dataset union into a single subdirectory with symlinked media ready to be archived.

        ```python
        D1 = vipy.dataset.Dataset('/path1/dataset.json')
        D2 = vipy.dataset.Dataset('/path2/dataset.json')
        D3 = D1.union(D2).merge(outdir='/path3')
        ```

        Media in D1 are in /path1, media in D2 are in /path2, media in D3 are all symlinked to /path3.
        We can now create a tarball for D3 with all of the media files in the same relative path.
        """
        
        outdir = vipy.util.remkdir(os.path.abspath(os.path.normpath(outdir)))
        return self.clone().localmap(lambda v: v.filename(os.path.join(outdir, filetail(v.filename())), copy=False, symlink=True))

    def augment(self, f, n_augmentations):
        assert n_augmentations >= 1
        self._objlist = [f(v.clone()) for v in self for k in range(n_augmentations)]  # This will remove the originals
        return self

    def filter(self, f):
        """In place filter with lambda function f"""
        self._objlist = [v for v in self if f(v)]
        return self

    def valid(self):
        return self.filter(lambda v: v is not None)

    def takefilter(self, f, n=1):
        """Apply the lambda function f and return n elements in a list where the filter returns true
        
        Args:
            f: [lambda] If f(x) returns true, then keep
            n: [int >= 0] The number of elements to take
        
        Returns:
            [n=0] Returns empty list
            [n=1] Returns singleton element
            [n>1] Returns list of elements of at most n such that each element f(x) is True            
        """
        objlist = [obj for obj in self if f(obj)]
        return [] if (len(objlist) == 0 or n == 0) else (objlist[0] if n==1 else objlist[0:n])

    def jsondir(self, outdir=None, verbose=True, rekey=False, bycategory=False, byfilename=False, abspath=True):
        """Export all objects to a directory of JSON files.
    
           Usage:

        ```python
        D = vipy.dataset.Dataset(...).jsondir('/path/to/jsondir')
        D = vipy.util.load('/path/to/jsondir')   # recursively discover and lazy load all json files 
        ```

           Args:

               outdir [str]:  The root directory to store the JSON files
               verbose [bool]: If True, print the save progress
               rekey [bool] If False, use the instance ID of the vipy object as the filename for the JSON file, otherwise assign a new UUID_dataset-index
               bycategory [bool]: If True, use the JSON structure '$OUTDIR/$CATEGORY/$INSTANCEID.json'
               byfilename [bool]: If True, use the JSON structure '$FILENAME.json' where $FILENAME is the underlying media filename of the vipy object
               abspath [bool]: If true, store absolute paths to media in JSON.  If false, store relative paths to media from JSON directory

           Returns:
               outdir: The directory containing the JSON files.
        """
        assert self._isvipy()
        assert outdir is not None or byfilename 
        assert not byfilename and bycategory

        if outdir is not None:
            vipy.util.remkdir(outdir) 
        if bycategory:
            tojsonfile = lambda v,k: os.path.join(outdir, v.category(), ('%s.json' % v.instanceid()) if not rekey else ('%s_%d.json' % (uuid.uuid4().hex, k)))
        elif byfilename:
            tojsonfile = lambda v,k: vipy.util.toextension(v.filename(), '.json')
        else:
            tojsonfile = lambda v,k: os.path.join(outdir, ('%s.json' % v.instanceid()) if not rekey else '%s_%d.json' % (uuid.uuid4().hex, k))
        
        for (k,v) in enumerate(self):            
            f = vipy.util.save(v.clone().relpath(start=filepath(tojsonfile(v,k))) if not abspath else v.clone().abspath(), tojsonfile(v,k))
            if verbose:
                print('[vipy.dataset.Dataset][%d/%d]: %s' % (k, len(self), f))
        return outdir

    def tojsondir(self, outdir=None, verbose=True, rekey=False, bycategory=False, byfilename=False, abspath=True):
        """Alias for `vipy.dataset.Dataset.jsondir`"""
        return self.jsondir(outdir, verbose=verbose, rekey=rekey, bycategory=bycategory, byfilename=byfilename, abspath=abspath)
    
    def takelist(self, n, category=None, seed=None):
        """Take n elements of selected category and return list.  The elements are not cloned."""
        assert n >= 0, "Invalid length"
        K = list(range(len(self))) if category is None else [k for (k,v) in enumerate(self) if v.category() == category]
        if seed is not None:
            np.random.seed(seed)            
        outlist = [self[int(k)] for k in np.random.permutation(K)[0:n]]  # native python int
        if seed is not None:
            np.random.seed()
        return outlist

    def load(self):
        """Load the entire dataset into memory.  This is useful for creating in-memory datasets from lazy load datasets"""
        self._objlist = self.list()
        self._loader = None
        return self

    def take(self, n=1, category=None, canload=False, seed=None):
        """Randomlly Take n elements from the dataset, and return a dataset if n>1, otherwise return the singleton element.  If seed=int, take will return the same results each time."""
        assert isinstance(n, int) and n>0
        D = self.clone(shallow=True)
        D._objlist = self.takelist(n, category=category, seed=seed)
        return D if n>1 else D[0]

    def take_per_category(self, n, seed=None):
        D = self.clone(shallow=True)
        D._objlist = [v for c in self.categories() for v in self.takelist(n, category=c, seed=seed)]
        return D
    
    def shuffle(self):
        """Randomly permute elements in this dataset"""
        self._objlist.sort(key=lambda x: random.random())  # in place
        return self

    def chunk(self, n):
        """Yield n chunks of this dataset.  Last chunk will be ragged"""
        for (k,V) in enumerate(vipy.util.chunklist(self._objlist, n)):
            yield Dataset(V, id='%s_%d' % (self.id(), k), loader=self._loader)

    def split(self, trainfraction=0.9, valfraction=0.1, testfraction=0, seed=42):
        """Split the dataset by category by fraction so that video IDs are never in the same set"""
        assert self._isvipy(), "Invalid input"
        assert trainfraction >=0 and trainfraction <= 1
        assert valfraction >=0 and valfraction <= 1
        assert testfraction >=0 and testfraction <= 1
        assert trainfraction + valfraction + testfraction == 1.0
        np.random.seed(seed)  # deterministic
        
        # Video ID assignment
        A = self.list()
        videoid = list(set([a.videoid() for a in A]))
        np.random.shuffle(videoid)
        (testid, valid, trainid) = vipy.util.dividelist(videoid, (testfraction, valfraction, trainfraction))        
        (testid, valid, trainid) = (set(testid), set(valid), set(trainid))
        d = groupbyasdict(A, lambda a: 'testset' if a.videoid() in testid else 'valset' if a.videoid() in valid else 'trainset')
        (trainset, testset, valset) = (d['trainset'] if 'trainset' in d else [], 
                                       d['testset'] if 'testset' in d else [], 
                                       d['valset'] if 'valset' in d else [])

        print('[vipy.dataset]: trainset=%d (%1.2f)' % (len(trainset), trainfraction))
        print('[vipy.dataset]: valset=%d (%1.2f)' % (len(valset), valfraction))
        print('[vipy.dataset]: testset=%d (%1.2f)' % (len(testset), testfraction))
        np.random.seed()  # re-initialize seed

        return (Dataset(trainset, id='trainset'), Dataset(valset, id='valset'), Dataset(testset, id='testset') if len(testset)>0 else None)

    def tocsv(self, csvfile=None):
        csv = [v.csv() for v in self.list]        
        return vipy.util.writecsv(csv, csvfile) if csvfile is not None else (csv[0], csv[1:])

    def map(self, f_map, model=None, dst=None, id=None, strict=False, ascompleted=True, chunks=128, ordered=False):        
        """Distributed map.

        To perform this in parallel across four processes:

        ```python
        D = vipy.dataset.Dataset(...)
        with vipy.globals.parallel(4):
            D.map(lambda v: ...)
        ```

        Args:
            f_map: [lambda] The lambda function to apply in parallel to all elements in the dataset.  This must return a JSON serializable object
            model: [torch.nn.Module] The model to scatter to all workers
            dst: [str] The ID to give to the resulting dataset
            id: [str] The ID to give to the resulting dataset (parameter alias for dst)
            strict: [bool] If true, raise exception on map failures, otherwise the map will return None for failed elements
            ascompleted: [bool] If true, return elements as they complete
            ordered: [bool] If true, preserve the order of objects in dataset as returned from distributed processing

        Returns:
            A `vipy.dataset.Dataset` containing the elements f_map(v).  This operation is order preserving if ordered=True.

        .. note:: 
            - This dataset must contain vipy objects of types defined in `vipy.util.class_registry` or JSON serializable objects
            - Serialization of large datasets can take a while, kick it off to a distributed dask scheduler and go get lunch
            - This method uses dask distributed and `vipy.batch.Batch` operations
            - All vipy objects are JSON serialized prior to parallel map to avoid reference cycle garbage collection which can introduce instabilities
            - Due to chunking, all error handling is caught by this method.  Use `vipy.batch.Batch` to leverage dask distributed futures error handling.
            - Operations must be chunked and serialized because each dask task comes with overhead, and lots of small tasks violates best practices
            - Serialized results are deserialized by the client and returned a a new dataset
        """
        assert callable(f_map)
        from vipy.batch import Batch   # requires pip install vipy[all]

        # Distributed map using vipy.batch
        f_serialize = lambda v,d=vipy.util.class_registry(): (str(type(v)), v.json()) if str(type(v)) in d else (None, pickle.dumps(v))  # fallback on PKL dumps/loads
        f_deserialize = lambda x,d=vipy.util.class_registry(): d[x[0]](x[1])  # with closure capture
        f_catcher = lambda f, *args, **kwargs: vipy.util.loudcatcher(f, '[vipy.dataset.Dataset.map]: ', *args, **kwargs)  # catch exceptions when executing lambda, print errors and return (True, result) or (False, exception)
        f_loader = self._loader if self._loader is not None else lambda x: x
        S = [f_serialize(v) for v in self._objlist]  # local serialization
        B = Batch(vipy.util.chunklist(S, chunks), strict=strict, as_completed=ascompleted, warnme=False, minscatter=chunks, ordered=ordered)
        if model is None:
            f = lambda x, f_loader=f_loader, f_serializer=f_serialize, f_deserializer=f_deserialize, f_map=f_map, f_catcher=f_catcher: f_serializer(f_catcher(f_map, f_loader(f_deserializer(x))))  # with closure capture
            S = B.map(lambda X,f=f: [f(x) for x in X]).result()  # chunked, with caught exceptions, may return empty list
        else:
            f = lambda net, x, f_loader=f_loader, f_serializer=f_serialize, f_deserializer=f_deserialize, f_map=f_map, f_catcher=f_catcher: f_serializer(f_catcher(f_map, net, f_loader(f_deserializer(x))))  # with closure capture
            S = B.scattermap((lambda net, X, f=f: [f(net, x) for x in X]), model).result()  # chunked, scattered, caught exceptions
        if not isinstance(S, list) or any([not isinstance(s, list) for s in S]):
            raise ValueError('Distributed processing error - Batch returned: %s' % (str(S)))
        V = [f_deserialize(x) for s in S for x in s]  # Local deserialization and chunk flattening
        (good, bad) = ([r for (b,r) in V if b], [r for (b,r) in V if not b])  # catcher returns (True, result) or (False, exception string)
        if len(bad) > 0:
            print('[vipy.dataset.Dataset.map]: Exceptions in map distributed processing:\n%s' % str(bad))
            print('[vipy.dataset.Dataset.map]: %d/%d items failed' % (len(bad), len(self)))
        return Dataset(good, id=dst if dst is not None else id)

    def localmap(self, f):
        for (k,v) in enumerate(self):
            self._objlist[k] = f(v)  # in-place update
        return self

    def flatmap(self, f):
        self._objlist = [x for v in self for x in f(v)]
        return self
    
    def count(self, f=None):
        """Counts for each label.  
        
        Args:
            f: [lambda] if provided, count the number of elements that return true.  This is the same as len(self.filter(f)) without modifying the dataset.

        Returns:
            A dictionary of counts per category [if f is None]
            A length of elements that satisfy f(v) = True [if f is not None]
        """
        assert self._isvipy()
        assert f is None or callable(f)
        return len([v for v in self if f is None or f(v)])

    def countby(self, f=lambda v: v.category()):
        """Count the number of elements that return the same value from the lambda function"""
        assert self._isvipy()
        assert f is None or callable(f)
        return vipy.util.countby(self, f)
        
    def frequency(self):
        return self.count()

    def synonym(self, synonymdict):
        """Convert all categories in the dataset using the provided synonym dictionary mapping"""
        assert self._isvipy()
        assert isinstance(synonymdict, dict)
        
        if self._is_vipy_video_scene():
            return self.localmap(lambda v: v.trackmap(lambda t: t.categoryif(synonymdict)).activitymap(lambda a: a.categoryif(synonymdict)))
        elif self._is_vipy_image_scene():
            return self.localmap(lambda v: v.objectmap(lambda o: o.categoryif(synonymdict)))
        return self

    def histogram(self, outfile=None, fontsize=6, category_to_barcolor=None, category_to_xlabel=None):
        assert self._isvipy()
        assert category_to_barcolor is None or all([c in category_to_barcolor for c in self.categories()])
        assert category_to_xlabel is None or callable(category_to_xlabel) or all([c in category_to_xlabel for c in self.categories()])
        f_category_to_xlabel = category_to_xlabel if callable(category_to_xlabel) else ((lambda c: category_to_xlabel[c]) if category_to_xlabel is not None else (lambda c: c))
        
        d = self.countby(lambda v: v.category())
        if outfile is not None:
            (categories, freq) = zip(*reversed(sorted(list(d.items()), key=lambda x: x[1])))  # decreasing frequency
            barcolors = ['blue' if category_to_barcolor is None else category_to_barcolor[c] for c in categories]
            xlabels = [f_category_to_xlabel(c) for c in categories]
            print('[vipy.dataset]: histogram="%s"' % vipy.metrics.histogram(freq, xlabels, barcolors=barcolors, outfile=outfile, ylabel='Instances', fontsize=fontsize))
        return d
    
    def percentage(self):
        """Fraction of dataset for each label"""
        d = self.count()
        n = sum(d.values())
        return {k:v/float(n) for (k,v) in d.items()}

    def multilabel_inverse_frequency_weight(self):
        """Return an inverse frequency weight for multilabel activities, where label counts are the fractional label likelihood within a clip"""
        assert self._is_vipy_video()

        def _multilabel_inverse_frequency_weight(v):
            lbl_likelihood = {}
            if len(v.activities()) > 0:
                (ef, sf) = (max([a.endframe() for a in v.activitylist()]), min([a.startframe() for a in v.activitylist()]))  # clip length 
                lbl_list = [a for A in v.activitylabel(sf, ef) for a in set(A)]  # list of all labels within clip (labels are unique in each frame)
                lbl_frequency = vipy.util.countby(lbl_list, lambda x: x)  # frequency of each label within clip
                lbl_weight = {k:v/float(len(lbl_list)) for (k,v) in lbl_frequency.items()}  # multi-label likelihood within clip, normalized frequency sums to one 
                for (k,w) in lbl_weight.items():
                    if k not in lbl_likelihood:
                        lbl_likelihood[k] = 0
                    lbl_likelihood[k] += w
            return lbl_likelihood
                    
        lbl_likelihood  = {}
        for d in self.map(lambda v: _multilabel_inverse_frequency_weight(v)):  # parallelizable
            for (k,v) in d.items():
                if k not in lbl_likelihood:
                    lbl_likelihood[k] = 0
                lbl_likelihood[k] += v

        # Inverse frequency weight on label likelihood per clip
        d = {k:1.0/max(v,1) for (k,v) in lbl_likelihood.items()}
        n = sum(d.values())  
        return {k:len(d)*(v/float(n)) for (k,v) in d.items()}

    def inverse_frequency_weight(self):
        """Return inverse frequency weight for categories in dataset.  Useful for unbalanced class weighting during training"""
        d = {k:1.0/max(v,1) for (k,v) in self.count().items()}
        n = sum(d.values())
        return {k:len(d)*(v/float(n)) for (k,v) in d.items()}

    def duration_in_frames(self, outfile=None):
        assert self._isvipy()
        d = {k:np.mean([v[1] for v in v]) for (k,v) in groupbyasdict([(a.category(), len(a)) for v in self.list() for a in v.activitylist()], lambda x: x[0]).items()}
        if outfile is not None:
            vipy.metrics.histogram(d.values(), d.keys(), outfile=outfile, ylabel='Duration (frames)', fontsize=6)            
        return d

    def duration_in_seconds(self, outfile=None, fontsize=6, max_duration=None):
        """Duration of activities"""
        assert self._isvipy()
        d = {k:np.mean([v[1] for v in v]) for (k,v) in groupbyasdict([(a.category(), len(a)/v.framerate()) for v in self.list() for a in v.activitylist()], lambda x: x[0]).items()}
        if outfile is not None:
            max_duration = max(d.values()) if max_duration is None else max_duration
            vipy.metrics.histogram([min(x, max_duration) for x in d.values()], d.keys(), outfile=outfile, ylabel='Duration (seconds)', fontsize=fontsize)            
        return d

    def video_duration_in_seconds(self, outfile=None, fontsize=6, max_duration=None):
        """Duration of activities"""
        assert self._isvipy()
        d = {k:np.mean([d for (c,d) in D]) for (k,D) in groupbyasdict([(v.category(), v.duration()) for v in self.list()], lambda x: x[0]).items()}
        if outfile is not None:
            max_duration = max(d.values()) if max_duration is None else max_duration
            vipy.metrics.histogram([min(x, max_duration) for x in d.values()], d.keys(), outfile=outfile, ylabel='Duration (seconds)', fontsize=fontsize)            
        return d
    
    def framerate(self, outfile=None):
        assert self._isvipy()
        d = vipy.util.countby([int(round(v.framerate())) for v in self.list()], lambda x: x)
        if outfile is not None:
            vipy.metrics.pie(d.values(), ['%d fps' % k for k in d.keys()], explode=None, outfile=outfile,  shadow=False)
        return d
        
        
    def density(self, outfile=None, max=None):
        """Compute the frequency that each video ID is represented.  This counts how many activities are in a video, truncated at max"""
        assert self._isvipy()
        d = [len(v) if (max is None or len(v)<= max) else max for (k,v) in groupbyasdict(self.list(), lambda v: v.videoid()).items()]
        d = {k:v for (k,v) in sorted(vipy.util.countby(d, lambda x: x).items(), key=lambda x: x[1], reverse=True)}
        if outfile is not None:
            vipy.metrics.histogram(d.values(), d.keys(), outfile=outfile, ylabel='Frequency', xlabel='Activities per video', fontsize=6, xrot=None)            
        return d

    def boxsize(self, outfile=None, category_to_color=None, categories=None):
        # Scatterplot of object box sizes
        tracks = [t for s in self.list() for t in s.tracks().values()]        
        (x, y) = zip(*[(t.meanshape()[1], t.meanshape()[0]) for t in tracks])
        object_categories = set([t.category() for t in tracks]) if categories is None else categories

        d = {}        
        for c in object_categories:
            xcyc = [(t.meanshape()[1], t.meanshape()[0]) for t in tracks if ((t.category().lower() == c.lower()) and (t.meanshape() is not None))]
            d[c] = xcyc
        
        if outfile is not None:            
            plt.clf()
            plt.figure()
            plt.grid(True)
            for c in object_categories:
                xcyc = d[c]
                if len(xcyc) > 0:
                    (xc, yc) = zip(*xcyc)
                    plt.scatter(xc, yc, c=category_to_color[c] if category_to_color is not None else 'blue', label=c)
            plt.xlabel('bounding box (width)')
            plt.ylabel('bounding box (height)')
            plt.axis([0, 1000, 0, 1000])                
            plt.legend()
            plt.gca().set_axisbelow(True)        
            plt.savefig(outfile)
        return d

    def boxsize_by_category(self, outfile=None):
        # Scatterplot of object box sizes
        tracks = [t for s in self.list() for t in s.tracks().values()]        
        (x, y) = zip(*[(t.meanshape()[1], t.meanshape()[0]) for t in tracks])
        object_categories = set([t.category() for t in tracks])
        
        # Mean track size per video category
        d_category_to_xy = {k:np.mean([t.meanshape() for v in vlist for t in v.tracklist()], axis=0) for (k,vlist) in groupbyasdict(self.list(), lambda v: v.category()).items()}

        if outfile is not None:
            plt.clf()
            plt.figure()
            plt.grid(True)
            colors = colorlist()            
            d_category_to_color = {c:colors[k % len(colors)] for (k,c) in enumerate(d_category_to_xy.keys())}
            for c in d_category_to_xy.keys():
                (xc, yc) = d_category_to_xy[c]
                plt.scatter(xc, yc, c=d_category_to_color[c], label=c)
            plt.xlabel('bounding box (width)')
            plt.ylabel('bounding box (height)')
            plt.axis([0, 600, 0, 600])                
            plt.gca().set_axisbelow(True)        
            lgd = plt.legend(bbox_to_anchor=(1.05, 1), loc='upper left', borderaxespad=0.)
            plt.savefig(outfile, bbox_extra_artists=(lgd,), bbox_inches='tight')
        return d_category_to_xy

    def boxsize_histogram(self, outfile=None):
        # Scatterplot of object box sizes
        tracks = [t for s in self.list() for t in s.tracks().values()]        
        (x, y) = zip(*[(t.meanshape()[1], t.meanshape()[0]) for t in tracks])
        object_categories = set([t.category() for t in tracks])

        
        # 2D histogram of object box sizes
        for c in object_categories:
            xcyc = [(t.meanshape()[1], t.meanshape()[0]) for t in tracks if ((t.category() == c) and (t.meanshape() is not None))]
            d[c] = xcyc

        if outfile is not None:
            for c in object_categories:            
                xcyc = d[c]
                if len(xcyc) > 0:
                    (xc, yc) = zip(*xcyc)
                    plt.clf()
                    plt.figure()
                    plt.hist2d(xc, yc, bins=10)
                    plt.xlabel('Bounding box (width)')
                    plt.ylabel('Bounding box (height)')                    
                    plt.savefig(outfile % c)
        return d

    
    def to_torch(self, f_video_to_tensor):
        """Return a torch dataset that will apply the lambda function f_video_to_tensor to each element in the dataset on demand"""
        import vipy.torch
        return vipy.torch.TorchDataset(f_video_to_tensor, self)

    def to_torch_tensordir(self, f_video_to_tensor, outdir, n_augmentations=20, sleep=None):
        """Return a TorchTensordir dataset that will load a pkl.bz2 file that contains one of n_augmentations (tensor, label) pairs.
        
        This is useful for fast loading of datasets that contain many videos.

        """
        import vipy.torch    # lazy import, requires vipy[all] 
        from vipy.batch import Batch   # requires pip install vipy[all]

        assert self._is_vipy_video_scene()
        outdir = vipy.util.remkdir(outdir)
        self.map(lambda v, f=f_video_to_tensor, outdir=outdir, n_augmentations=n_augmentations: vipy.util.bz2pkl(os.path.join(outdir, '%s.pkl.bz2' % v.instanceid()), [f(v.print(sleep=sleep).clone()) for k in range(0, n_augmentations)]))
        return vipy.torch.Tensordir(outdir)

    def annotate(self, outdir, mindim=512):
        assert self._isvipy()
        f = lambda v, outdir=outdir, mindim=mindim: v.mindim(mindim).annotate(outfile=os.path.join(outdir, '%s.mp4' % v.videoid())).print()
        return self.map(f, dst='annotate')

    def tohtml(self, outfile, mindim=512, title='Visualization', fraction=1.0, display=False, clip=True, activities=True, category=True):
        """Generate a standalone HTML file containing quicklooks for each annotated activity in dataset, along with some helpful provenance information for where the annotation came from"""
    
        assert ishtml(outfile), "Output file must be .html"
        assert fraction > 0 and fraction <= 1.0, "Fraction must be between [0,1]"
        
        import vipy.util  # This should not be necessary, but we get "UnboundLocalError" without it, not sure why..
        import vipy.batch  # requires pip install vipy[all]

        dataset = self.list()
        assert all([isinstance(v, vipy.video.Video) for v in dataset])
        dataset = [dataset[int(k)] for k in np.random.permutation(range(len(dataset)))[0:int(len(dataset)*fraction)]]
        #dataset = [v for v in dataset if all([len(a) < 15*v.framerate() for a in v.activitylist()])]  # remove extremely long videos

        quicklist = vipy.batch.Batch(dataset, strict=False, as_completed=True, minscatter=1).map(lambda v: (v.load().quicklook(), v.flush().print())).result()
        quicklist = [x for x in quicklist if x is not None]  # remove errors
        quicklooks = [imq for (imq, v) in quicklist]  # keep original video for HTML display purposes
        provenance = [{'clip':str(v), 'activities':str(';'.join([str(a) for a in v.activitylist()])), 'category':v.category()} for (imq, v) in quicklist]
        (quicklooks, provenance) = zip(*sorted([(q,p) for (q,p) in zip(quicklooks, provenance)], key=lambda x: x[1]['category']))  # sorted in category order
        return vipy.visualize.tohtml(quicklooks, provenance, title='%s' % title, outfile=outfile, mindim=mindim, display=display)


    def video_montage(self, outfile, gridrows, gridcols, mindim=64, bycategory=False, category=None, annotate=True, trackcrop=False, transpose=False, max_duration=None, framerate=30, fontsize=8):
        """30x50 activity montage, each 64x64 elements.

        Args:
            outfile: [str] The name of the outfile for the video.  Must have a valid video extension. 
            gridrows: [int, None]  The number of rows to include in the montage.  If None, infer from other args
            gridcols: [int] The number of columns in the montage
            mindim: [int] The square size of each video in the montage
            bycategory: [bool]  Make the video such that each row is a category 
            category: [str, list] Make the video so that every element is of category.  May be a list of more than one categories
            annotate: [bool] If true, include boxes and captions for objects and activities
            trackcrop: [bool] If true, center the video elements on the tracks with dilation factor 1.5
            transpose: [bool] If true, organize categories columnwise, but still return a montage of size (gridrows, gridcols)
            max_duration: [float] If not None, then set a maximum duration in seconds for elements in the video.  If None, then the max duration is the duration of the longest element.

        Returns:
            A clone of the dataset containing the selected videos for the montage, ordered rowwise in the montage

        .. notes::  
            - If a category does not contain the required number of elements for bycategory, it is removed prior to visualization
            - Elements are looped if they exit prior to the end of the longest video (or max_duration)
        """
        assert self._is_vipy_video()
        assert vipy.util.isvideo(outfile)
        assert gridrows is None or (isinstance(gridrows, int) and gridrows >= 1)
        assert gridcols is None or (isinstance(gridcols, int) and gridcols >= 1)
        assert isinstance(mindim, int) and mindim >= 1
        assert category is None or isinstance(category, str)

        D = self.clone()
        if bycategory:
            (num_categories, num_elements) = (gridrows, gridcols) if not transpose else (gridcols, gridrows)
            assert num_elements is not None
            requested_categories = sorted(D.classlist()) if (num_categories is None) else sorted(D.classlist())[0:num_categories]             
            categories = [c for c in requested_categories if D.count()[c] >= num_elements]  # filter those categories that do not have enough
            if set(categories) != set(requested_categories):
                warnings.warn('[vipy.dataset.video_montage]: removing "%s" without at least %d examples' % (str(set(requested_categories).difference(set(categories))), num_elements))
            vidlist = sorted(D.filter(lambda v: v.category() in categories).take_per_category(num_elements).tolist(), key=lambda v: v.category())
            vidlist = vidlist if not transpose else [vidlist[k] for k in np.array(range(0, len(vidlist))).reshape( (len(categories), num_elements) ).transpose().flatten().tolist()] 
            (gridrows, gridcols) = (len(categories), num_elements) if not transpose else (num_elements, len(categories))
            assert len(vidlist) == gridrows*gridcols

        elif category is not None:
            vidlist = D.filter(lambda v: v.category() in vipy.util.tolist(category)).take(gridrows*gridcols, canload=True).tolist()            
        elif len(D) != gridrows*gridcols:
            vidlist = D.take(gridrows*gridcols, canload=True).tolist()
        else:
            vidlist = D.tolist()

        vidlist = [v.framerate(framerate) for v in vidlist]  # resample to common framerate (this may result in jittery tracks
        montage = Dataset(vidlist, id='video_montage').clone()  # for output
        vidlist = [v.trackcrop(dilate=1.5, maxsquare=True) if (v.trackbox() is not None) else v for v in vidlist] if trackcrop else vidlist  # may be None, if so return the video
        vidlist = [v.mindim(mindim) for v in vidlist]  # before annotate for common font size
        vidlist = [vipy.video.Video.cast(v) for v in vidlist] if not annotate else [v.annotate(verbose=False, fontsize=fontsize) for v in vidlist]  # pre-annotate
            
        vipy.visualize.videomontage(vidlist, mindim, mindim, gridrows=gridrows, gridcols=gridcols, framerate=framerate, max_duration=max_duration).saveas(outfile)
        return montage        
        
    def zip(self, other, sortkey=None):
        """Zip two datasets.  Equivalent to zip(self, other).

        ```python
        for (d1,d2) in D1.zip(D2, sortkey=lambda v: v.instanceid()):
            pass
        
        for (d1, d2) in zip(D1, D2):
            pass
        ```

        Args:
            other: [`vipy.dataset.Dataset`] 
            sortkey: [lambda] sort both datasets using the provided sortkey lambda.
        
        Returns:
            Generator for the tuple sequence ( (self[0], other[0]), (self[1], other[1]), ... )
        """ 
        assert isinstance(other, Dataset)
        assert len(self) == len(other)

        for (vi, vj) in zip(self.sort(sortkey), other.sort(sortkey)):
            yield (vi, vj)

    def sort(self, key):
        """Sort the dataset in-place using the sortkey lambda function"""
        if key is not None:
            self._objlist.sort(key=lambda x: key(self._loader(x)))
        return self
                <|MERGE_RESOLUTION|>--- conflicted
+++ resolved
@@ -66,11 +66,7 @@
 
         self._saveas_ext = ['pkl', 'json']
         self._id = id if id is not None else vipy.util.shortuuid(8)
-<<<<<<< HEAD
-        self._loader = self._default_loader if loader is None else loader
-=======
-        self._loader = loader  # may not be serializable if lambda is provided
->>>>>>> cffacd23
+        self._loader = self._default_loader if loader is None else loader  # may not be serializable if lambda is provided
         self._istype_strict = True
         self._lazy_loader = lazy
         self._abspath = abspath
